<?xml version="1.0" encoding="UTF-8"?>
<project xmlns="http://maven.apache.org/POM/4.0.0" xmlns:xsi="http://www.w3.org/2001/XMLSchema-instance" xsi:schemaLocation="http://maven.apache.org/POM/4.0.0 http://maven.apache.org/xsd/maven-4.0.0.xsd">
  <parent>
    <artifactId>registry-parent</artifactId>
    <groupId>org.gbif.registry</groupId>
<<<<<<< HEAD
    <version>3.96.6-SNAPSHOT</version>
=======
    <version>3.96.8-SNAPSHOT</version>
>>>>>>> bd705e8b
  </parent>
  <modelVersion>4.0.0</modelVersion>

  <artifactId>registry-oaipmh</artifactId>
  <name>GBIF Registry OAI-PMH</name>

  <properties>
    <main.basedir>${project.parent.basedir}</main.basedir>

    <sonar.coverage.jacoco.xmlReportPaths>
      ${project.basedir}/../target/site/jacoco-it/jacoco.xml,${project.basedir}/../target/site/jacoco-ut/jacoco.xml
    </sonar.coverage.jacoco.xmlReportPaths>
  </properties>

  <dependencies>
    <!-- Spring dependencies -->
    <dependency>
      <groupId>org.springframework.boot</groupId>
      <artifactId>spring-boot-starter</artifactId>
    </dependency>
    <dependency>
      <groupId>org.springframework.boot</groupId>
      <artifactId>spring-boot-starter-validation</artifactId>
    </dependency>
    <dependency>
      <groupId>org.springframework.boot</groupId>
      <artifactId>spring-boot-starter-web</artifactId>
    </dependency>
    <dependency>
      <groupId>org.springdoc</groupId>
      <artifactId>springdoc-openapi-ui</artifactId>
    </dependency>

    <!-- GBIF dependencies -->
    <dependency>
      <groupId>org.gbif</groupId>
      <artifactId>gbif-api</artifactId>
    </dependency>
    <dependency>
      <groupId>org.gbif</groupId>
      <artifactId>gbif-common-ws</artifactId>
    </dependency>
    <dependency>
      <groupId>org.gbif.registry</groupId>
      <artifactId>registry-persistence</artifactId>
    </dependency>
    <dependency>
      <groupId>org.gbif.registry</groupId>
      <artifactId>registry-service</artifactId>
    </dependency>
    <dependency>
      <groupId>org.gbif</groupId>
      <artifactId>gbif-metadata-profile-eml</artifactId>
    </dependency>
    <dependency>
      <groupId>org.gbif</groupId>
      <artifactId>gbif-metadata-profile-dc</artifactId>
    </dependency>

    <!-- Third party dependencies -->
    <dependency>
      <groupId>org.dspace</groupId>
      <artifactId>xoai-data-provider</artifactId>
    </dependency>

    <!-- Test dependencies -->
    <dependency>
      <groupId>org.junit.jupiter</groupId>
      <artifactId>junit-jupiter-engine</artifactId>
      <scope>test</scope>
    </dependency>
  </dependencies>

</project><|MERGE_RESOLUTION|>--- conflicted
+++ resolved
@@ -3,11 +3,7 @@
   <parent>
     <artifactId>registry-parent</artifactId>
     <groupId>org.gbif.registry</groupId>
-<<<<<<< HEAD
-    <version>3.96.6-SNAPSHOT</version>
-=======
     <version>3.96.8-SNAPSHOT</version>
->>>>>>> bd705e8b
   </parent>
   <modelVersion>4.0.0</modelVersion>
 
