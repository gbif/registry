--- conflicted
+++ resolved
@@ -239,15 +239,9 @@
       byte[] descriptorGroupFile,
       @NotNull ExportFormat format,
       @NotNull String title,
-<<<<<<< HEAD
       Set<String> tags,
       String description
 ) {
-    Objects.requireNonNull(descriptorGroupFile);
-    Preconditions.checkArgument(descriptorGroupFile.length > 0);
-=======
-      String description) {
->>>>>>> 5cb5c7b3
     Preconditions.checkArgument(!Strings.isNullOrEmpty(title));
 
     // Validate tags against vocabulary server
