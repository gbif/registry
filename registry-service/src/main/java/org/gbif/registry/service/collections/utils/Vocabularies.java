--- conflicted
+++ resolved
@@ -24,10 +24,7 @@
 import org.gbif.vocabulary.api.ConceptListParams;
 import org.gbif.vocabulary.api.ConceptView;
 import org.gbif.vocabulary.client.ConceptClient;
-<<<<<<< HEAD
-=======
 import org.gbif.vocabulary.model.search.LookupResult;
->>>>>>> 9ca9d57c
 
 @NoArgsConstructor(access = AccessLevel.PRIVATE)
 public class Vocabularies {
@@ -231,8 +228,6 @@
         .get();
   }
 
-<<<<<<< HEAD
-=======
   public static List<LookupResult> lookupLatestRelease(
       String vocabulary, String query, ConceptClient conceptClient) {
     return Retry.decorateSupplier(
@@ -243,7 +238,6 @@
         .get();
   }
 
->>>>>>> 9ca9d57c
   @AllArgsConstructor(staticName = "of")
   @NoArgsConstructor
   private static class SearchRequestField<T extends SearchRequest> {
