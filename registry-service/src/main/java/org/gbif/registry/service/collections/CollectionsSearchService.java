--- conflicted
+++ resolved
@@ -309,7 +309,6 @@
   }
 
   private <F extends CollectionsFacetParameter> CollectionFacet<F> createFacet(
-<<<<<<< HEAD
     F f, List<FacetDto> facetDtos, long cardinality) {
     List<CollectionFacet.Count> facetCounts =
       facetDtos.stream()
@@ -325,54 +324,6 @@
         }
         return c1.getName().compareTo(c2.getName());
     });
-=======
-      F f, List<FacetDto> facetDtos, long cardinality) {
-    List<CollectionFacet.Count> facetCounts;
-
-    // Check if this facet parameter is a vocabulary field
-    String vocabularyName = getVocabularyName(f);
-    if (vocabularyName != null) {
-      Map<String, Long> hierarchicalCounts = new HashMap<>();
-
-      // Calculate total counts including children
-      for (FacetDto dto : facetDtos) {
-        if (!Strings.isNullOrEmpty(dto.getFacet())) {
-          String concept = dto.getFacet();
-          long count = dto.getCount();
-
-          // Get children and add their counts
-          Set<String> children = Vocabularies.getChildrenConcepts(
-              vocabularyName,
-              concept,
-              conceptClient
-          );
-          if (!children.isEmpty()) {
-            for (String child : children) {
-              for (FacetDto childDto : facetDtos) {
-                if (child.equals(childDto.getFacet())) {
-                  count += childDto.getCount();
-                  break;
-                }
-              }
-            }
-          }
-
-          hierarchicalCounts.put(concept, count);
-        }
-      }
-
-      // Convert to facet counts
-      facetCounts = hierarchicalCounts.entrySet().stream()
-          .map(e -> new CollectionFacet.Count(e.getKey(), e.getValue()))
-          .collect(Collectors.toList());
-    } else {
-      // For non-vocabulary facets, use the original logic
-      facetCounts = facetDtos.stream()
-          .filter(dto -> !Strings.isNullOrEmpty(dto.getFacet()))
-          .map(dto -> new CollectionFacet.Count(dto.getFacet(), dto.getCount()))
-          .collect(Collectors.toList());
-    }
->>>>>>> 015480cd
 
     CollectionFacet<F> collectionFacet = new CollectionFacet<>();
     collectionFacet.setField(f);
