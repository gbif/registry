--- conflicted
+++ resolved
@@ -58,10 +58,6 @@
   public static final String COLLECTION_TO_INSTITUTION_TAG_NAME = "collectionToInstitutionCode";
   public static final String INSTITUTION_TO_COLLECTION_TAG_NAME = "institutionToCollectionCode";
 
-<<<<<<< HEAD
-
-=======
->>>>>>> ae12376d
   protected final String apiBaseUrl;
 
   protected BaseMatcher(String apiBaseUrl) {
