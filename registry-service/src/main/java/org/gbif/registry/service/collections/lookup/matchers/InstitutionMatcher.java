/*
 * Copyright 2020 Global Biodiversity Information Facility (GBIF)
 *
 * Licensed under the Apache License, Version 2.0 (the "License");
 * you may not use this file except in compliance with the License.
 * You may obtain a copy of the License at
 *
 *     http://www.apache.org/licenses/LICENSE-2.0
 *
 * Unless required by applicable law or agreed to in writing, software
 * distributed under the License is distributed on an "AS IS" BASIS,
 * WITHOUT WARRANTIES OR CONDITIONS OF ANY KIND, either express or implied.
 * See the License for the specific language governing permissions and
 * limitations under the License.
 */
package org.gbif.registry.service.collections.lookup.matchers;

import org.gbif.api.model.collections.lookup.InstitutionMatched;
import org.gbif.api.model.collections.lookup.LookupParams;
import org.gbif.api.model.collections.lookup.Match;
import org.gbif.api.model.registry.MachineTag;
import org.gbif.registry.persistence.mapper.collections.InstitutionMapper;
import org.gbif.registry.persistence.mapper.collections.LookupMapper;
import org.gbif.registry.persistence.mapper.collections.dto.InstitutionMatchedDto;
import org.gbif.registry.service.collections.lookup.Matches;

import java.net.URI;
import java.util.Arrays;
import java.util.HashMap;
import java.util.HashSet;
import java.util.List;
import java.util.Map;
import java.util.Set;
import java.util.UUID;
import java.util.function.BiConsumer;
import java.util.function.Predicate;
import java.util.function.UnaryOperator;
import java.util.regex.Pattern;

import org.apache.commons.lang3.StringUtils;
import org.springframework.beans.factory.annotation.Autowired;
import org.springframework.beans.factory.annotation.Value;
import org.springframework.stereotype.Component;

import com.google.common.base.Strings;

import static org.gbif.api.model.collections.lookup.Match.Reason.COLLECTION_TO_INSTITUTION_TAG;
import static org.gbif.api.model.collections.lookup.Match.Reason.INSTITUTION_TAG;
import static org.gbif.api.model.collections.lookup.Match.Reason.POSSIBLY_ON_LOAN;

@Component
public class InstitutionMatcher extends BaseMatcher<InstitutionMatchedDto, InstitutionMatched> {

  private static final Pattern WHITESPACE_PATTERN = Pattern.compile("[\\h\\s+]");
  private final InstitutionMapper institutionMapper;

  @Autowired
  public InstitutionMatcher(
<<<<<<< HEAD
      InstitutionMapper institutionMapper,
      @Value("${api.root.url}") String apiBaseUrl) {
=======
      InstitutionMapper institutionMapper, @Value("${api.root.url}") String apiBaseUrl) {
>>>>>>> ae12376d
    super(apiBaseUrl);
    this.institutionMapper = institutionMapper;
  }

  public Matches<InstitutionMatched> matchInstitutions(
      LookupParams params, List<MachineTag> datasetMachineTags) {
    Matches<InstitutionMatched> matches = new Matches<>();

    matches.setMachineTagMatches(
        matchWithMachineTags(datasetMachineTags, machineTagProcessor(params)));

    if (isEnoughMatches(params, matches)) {
      return setAccepted(matches);
    }

    List<InstitutionMatchedDto> dbMatches =
        getDbMatches(params.getInstitutionCode(), params.getInstitutionId());

    Set<Match<InstitutionMatched>> exactMatches = new HashSet<>();
    Set<Match<InstitutionMatched>> fuzzyMatches = new HashSet<>();

    // the queries may return duplicates because we retrieve the list of identifiers in the same
    // query. Also, if an institution matches with several fields it will be duplicated
    Map<UUID, InstitutionMatchedDto> dtosMap = new HashMap<>();
    Map<UUID, Set<String>> identifiersMap = new HashMap<>();
    dbMatches.forEach(
        dto -> {
          if (dtosMap.containsKey(dto.getKey())) {
            updateMatches(dtosMap.get(dto.getKey()), dto);
          } else {
            dtosMap.put(dto.getKey(), dto);
          }

          if (identifiersMap.containsKey(dto.getKey())) {
            identifiersMap.get(dto.getKey()).add(dto.getIdentifier());
          } else {
            Set<String> ids = new HashSet<>();
            ids.add(dto.getIdentifier());
            identifiersMap.put(dto.getKey(), ids);
          }
        });

    dtosMap
        .values()
        .forEach(
            dto -> {
              Match<InstitutionMatched> match = createMatch(exactMatches, fuzzyMatches, dto);

              if (matchesCountry(dto, params.getCountry())) {
                match.addReason(Match.Reason.COUNTRY_MATCH);
              }
              if (!matchesOwnerInstitution(
                  dto, identifiersMap.get(dto.getKey()), params.getOwnerInstitutionCode())) {
                match.addReason(POSSIBLY_ON_LOAN);
              }
            });

    matches.setExactMatches(exactMatches);
    matches.setFuzzyMatches(fuzzyMatches);

    return setAccepted(matches);
  }

  private Matches<InstitutionMatched> setAccepted(Matches<InstitutionMatched> matches) {
    matches.setAcceptedMatch(
        chooseAccepted(
            matches.getMachineTagMatches(),
            matches.getExactMatches(),
            matches.getFuzzyMatches(),
            m -> !m.getReasons().contains(POSSIBLY_ON_LOAN),
            m -> !m.getReasons().contains(POSSIBLY_ON_LOAN),
            Match.Status.AMBIGUOUS_OWNER));

    return matches;
  }

  private BiConsumer<MachineTag, Map<UUID, Match<InstitutionMatched>>> machineTagProcessor(
      LookupParams params) {
    return (mt, matchesMap) -> {
      if (INSTITUTION_TAG_NAME.equals(mt.getName())) {
        addMachineTagMatch(mt, params.getInstitutionCode(), matchesMap, INSTITUTION_TAG);
      } else if (COLLECTION_TO_INSTITUTION_TAG_NAME.equals(mt.getName())) {
        addMachineTagMatch(
            mt, params.getCollectionCode(), matchesMap, COLLECTION_TO_INSTITUTION_TAG);
      }
    };
  }

  private boolean matchesOwnerInstitution(
      InstitutionMatchedDto dto, Set<String> identifiers, String ownerInstitutionCode) {
    if (Strings.isNullOrEmpty(ownerInstitutionCode)) {
      return true;
    }

    if (dto.getCode().equals(ownerInstitutionCode.trim())) {
      return true;
    }

    UnaryOperator<String> nameNormalizer =
        s -> StringUtils.stripAccents(WHITESPACE_PATTERN.matcher(s).replaceAll(""));

    if (nameNormalizer
        .apply(dto.getName())
        .equalsIgnoreCase(nameNormalizer.apply(ownerInstitutionCode))) {
      return true;
    }

    if (identifiers != null && identifiers.stream().anyMatch(i -> i.equals(ownerInstitutionCode))) {
      return true;
    }

    return false;
  }

  @Override
  LookupMapper<InstitutionMatchedDto> getLookupMapper() {
    return institutionMapper;
  }

  @Override
  InstitutionMatched toEntityMatched(InstitutionMatchedDto dto) {
    InstitutionMatched institutionMatched = new InstitutionMatched();
    institutionMatched.setKey(dto.getKey());
    institutionMatched.setCode(dto.getCode());
    institutionMatched.setName(dto.getName());
    institutionMatched.setSelfLink(
        URI.create(apiBaseUrl + "grscicoll/institution/" + dto.getKey()));
    return institutionMatched;
  }

  @Override
  Predicate<MachineTag> isMachineTagSupported() {
    return mt ->
        mt.getNamespace().equals(PROCESSING_NAMESPACE)
            && Arrays.asList(INSTITUTION_TAG_NAME, COLLECTION_TO_INSTITUTION_TAG_NAME)
                .contains(mt.getName());
  }
}<|MERGE_RESOLUTION|>--- conflicted
+++ resolved
@@ -56,12 +56,7 @@
 
   @Autowired
   public InstitutionMatcher(
-<<<<<<< HEAD
-      InstitutionMapper institutionMapper,
-      @Value("${api.root.url}") String apiBaseUrl) {
-=======
       InstitutionMapper institutionMapper, @Value("${api.root.url}") String apiBaseUrl) {
->>>>>>> ae12376d
     super(apiBaseUrl);
     this.institutionMapper = institutionMapper;
   }
