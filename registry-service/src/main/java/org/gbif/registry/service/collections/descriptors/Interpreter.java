package org.gbif.registry.service.collections.descriptors;

import static org.gbif.api.vocabulary.Kingdom.INCERTAE_SEDIS;
import static org.gbif.api.vocabulary.OccurrenceIssue.*;

import com.google.common.base.Strings;
import com.google.common.collect.Range;
import java.time.Instant;
import java.time.LocalDate;
import java.time.LocalDateTime;
import java.time.ZoneId;
import java.time.ZonedDateTime;
import java.time.temporal.TemporalAccessor;
import java.util.*;
import java.util.regex.Pattern;
import java.util.stream.Collectors;
import java.util.stream.Stream;
import lombok.AccessLevel;
import lombok.Builder;
import lombok.Data;
import lombok.NoArgsConstructor;
import lombok.Singular;
import org.gbif.api.v2.RankedName;
import org.gbif.api.vocabulary.Country;
import org.gbif.api.vocabulary.OccurrenceIssue;
import org.gbif.common.parsers.CountryParser;
import org.gbif.common.parsers.NumberParser;
import org.gbif.common.parsers.core.OccurrenceParseResult;
import org.gbif.common.parsers.core.ParseResult;
import org.gbif.common.parsers.date.MultiinputTemporalParser;
import org.gbif.dwc.terms.DwcTerm;
import org.gbif.kvs.species.NameUsageMatchRequest;
import org.gbif.registry.service.collections.utils.Vocabularies;
import org.gbif.rest.client.species.NameUsageMatchResponse;
import org.gbif.rest.client.species.NameUsageMatchingService;
import org.gbif.vocabulary.client.ConceptClient;
import org.gbif.vocabulary.model.search.LookupResult;

@NoArgsConstructor(access = AccessLevel.PRIVATE)
public class Interpreter {

  private static final String DEFAULT_SEPARATOR = "\\|";
  private static final LocalDate EARLIEST_DATE_IDENTIFIED = LocalDate.of(1753, 1, 1);
  private static final Pattern INT_POSITIVE_PATTERN = Pattern.compile("(^\\d{1,10}$)");
  private static final MultiinputTemporalParser temporalParser = MultiinputTemporalParser.create();
  private static final CountryParser countryParser = CountryParser.getInstance();
  private static final Set<String> SUSPECTED_TYPE_STATUS_VALUES =
      Set.of("?", "possible", "possibly", "potential", "maybe", "perhaps");

  public static InterpretedResult<List<String>> interpretStringList(
      Map<String, String> valuesMap, DwcTerm term) {
    if (valuesMap.isEmpty()) {
      return InterpretedResult.empty();
    }

    List<String> verbatimValue = extractListValue(valuesMap, term);
    if (verbatimValue == null || verbatimValue.isEmpty()) {
      return InterpretedResult.empty();
    }

    return InterpretedResult.<List<String>>builder().result(verbatimValue).build();
  }

  public static InterpretedResult<String> interpretString(
      Map<String, String> valuesMap, DwcTerm term) {
    return interpretString(valuesMap, term.prefixedName());
  }

  public static InterpretedResult<String> interpretString(
      Map<String, String> valuesMap, String fieldName) {
    if (valuesMap.isEmpty()) {
      return InterpretedResult.empty();
    }

    String verbatimValue = extractValue(valuesMap, fieldName);
    if (Strings.isNullOrEmpty(verbatimValue)) {
      return InterpretedResult.empty();
    }

    return InterpretedResult.<String>builder().result(verbatimValue).build();
  }

  public static InterpretedResult<List<String>> interpretTypeStatus(
      Map<String, String> valuesMap, ConceptClient conceptClient) {
    if (valuesMap.isEmpty()) {
      return InterpretedResult.empty();
    }

    List<String> verbatimValues = extractListValue(valuesMap, DwcTerm.typeStatus);
    if (verbatimValues == null || verbatimValues.isEmpty()) {
      return InterpretedResult.empty();
    }

    Set<String> issues = new HashSet<>();
    List<String> results = new ArrayList<>();
    verbatimValues.forEach(
        v -> {
          List<LookupResult> lookupResults =
              Vocabularies.lookupLatestRelease(Vocabularies.TYPE_STATUS, v, conceptClient);

          if (lookupResults != null && lookupResults.size() == 1) {
            results.add(lookupResults.get(0).getConceptName());
          } else if (lookupResults != null
              && lookupResults.isEmpty()
              && SUSPECTED_TYPE_STATUS_VALUES.stream()
                  .anyMatch(sts -> v.toLowerCase().contains(sts))) {
            issues.add(OccurrenceIssue.SUSPECTED_TYPE.getId());
          } else {
            issues.add(OccurrenceIssue.TYPE_STATUS_INVALID.getId());
          }
        });

    return InterpretedResult.<List<String>>builder()
        .result(results)
        .issues(new ArrayList<>(issues))
        .build();
  }

  public static InterpretedResult<Date> interpretDateIdentified(Map<String, String> valuesMap) {
    if (valuesMap.isEmpty()) {
      return InterpretedResult.empty();
    }

    String verbatimDateIdentified = extractValue(valuesMap, DwcTerm.dateIdentified);
    if (Strings.isNullOrEmpty(verbatimDateIdentified)) {
      return InterpretedResult.empty();
    }

    LocalDate upperBound = LocalDate.now().plusDays(1);
    Range<LocalDate> validRecordedDateRange = Range.closed(EARLIEST_DATE_IDENTIFIED, upperBound);
    OccurrenceParseResult<TemporalAccessor> parsed =
        temporalParser.parseLocalDate(
            verbatimDateIdentified,
            validRecordedDateRange,
            OccurrenceIssue.IDENTIFIED_DATE_UNLIKELY,
            OccurrenceIssue.IDENTIFIED_DATE_INVALID);

    InterpretedResult.InterpretedResultBuilder<Date> resultBuilder =
        InterpretedResult.<Date>builder()
            .issues(
                parsed.getIssues().stream()
                    .map(OccurrenceIssue::getId)
                    .collect(Collectors.toList()));

    if (parsed.isSuccessful() && parsed.getPayload() != null) {
      ZonedDateTime zdt;
      if (parsed.getPayload() instanceof LocalDateTime) {
        zdt = ((LocalDateTime) parsed.getPayload()).atZone(ZoneId.systemDefault());
      } else if (parsed.getPayload() instanceof LocalDate) {
        zdt = ((LocalDate) parsed.getPayload()).atStartOfDay(ZoneId.systemDefault());
      } else {
        zdt = Instant.from(parsed.getPayload()).atZone(ZoneId.systemDefault());
      }
      resultBuilder.result(new Date(zdt.toInstant().toEpochMilli()));
    }

    return resultBuilder.build();
  }

  public static InterpretedResult<Integer> interpretIndividualCount(Map<String, String> valuesMap) {
    if (valuesMap.isEmpty()) {
      return InterpretedResult.empty();
    }

    String verbatimIndividualCount = extractValue(valuesMap, DwcTerm.individualCount);
    if (Strings.isNullOrEmpty(verbatimIndividualCount)) {
      return InterpretedResult.empty();
    }

    boolean matches = INT_POSITIVE_PATTERN.matcher(verbatimIndividualCount).matches();
    if (!matches) {
      return InterpretedResult.<Integer>builder()
          .issues(Collections.singletonList(INDIVIDUAL_COUNT_INVALID.getId()))
          .build();
    }

    return InterpretedResult.<Integer>builder()
        .result(NumberParser.parseInteger(verbatimIndividualCount))
        .build();
  }

  public static InterpretedResult<Country> interpretCountry(Map<String, String> valuesMap) {
    if (valuesMap.isEmpty()) {
      return InterpretedResult.empty();
    }

    String verbatimCountry = extractValue(valuesMap, DwcTerm.country);
    String verbatimCountryCode = extractValue(valuesMap, DwcTerm.countryCode);

    if (Strings.isNullOrEmpty(verbatimCountry) && Strings.isNullOrEmpty(verbatimCountryCode)) {
      return InterpretedResult.empty();
    }

    Set<String> issues = new HashSet<>();
    Country interpretedCountry = null;
    if (!Strings.isNullOrEmpty(verbatimCountry)) {
      ParseResult<Country> parseResult = countryParser.parse(verbatimCountry);
      if (!parseResult.isSuccessful()) {
        issues.add(COUNTRY_INVALID.getId());
      } else {
        interpretedCountry = parseResult.getPayload();
      }
    }

    Country interpretedCountryCode = null;
    if (!Strings.isNullOrEmpty(verbatimCountryCode)) {
      ParseResult<Country> parseResult = countryParser.parse(verbatimCountryCode);
      if (!parseResult.isSuccessful()) {
        issues.add(COUNTRY_INVALID.getId());
      } else {
        interpretedCountryCode = parseResult.getPayload();
      }
    }

    if (interpretedCountry != null
        && interpretedCountryCode != null
        && interpretedCountry != interpretedCountryCode) {
      issues.add(COUNTRY_MISMATCH.getId());
    }

    InterpretedResult.InterpretedResultBuilder<Country> resultBuilder =
        InterpretedResult.<Country>builder().issues(new ArrayList<>(issues));
    if (interpretedCountry != null) {
      resultBuilder.result(interpretedCountry);
    } else if (interpretedCountryCode != null) {
      resultBuilder.result(interpretedCountryCode);
    }

    return resultBuilder.build();
  }

  public static InterpretedResult<TaxonData> interpretTaxonomy(
      Map<String, String> valuesMap, NameUsageMatchingService nameUsageMatchingService) {
    if (valuesMap.isEmpty()) {
      return InterpretedResult.empty();
    }

    String kingdom = extractValue(valuesMap, DwcTerm.kingdom);
    String phylum = extractValue(valuesMap, DwcTerm.phylum);
    String clazz = extractValue(valuesMap, DwcTerm.class_);
    String order = extractValue(valuesMap, DwcTerm.order);
    String family = extractValue(valuesMap, DwcTerm.family);
    String genus = extractValue(valuesMap, DwcTerm.genus);
    String scientificName = extractValue(valuesMap, DwcTerm.scientificName);
    String genericName = extractValue(valuesMap, DwcTerm.genericName);
    String specificEpithet = extractValue(valuesMap, DwcTerm.specificEpithet);
    String infraspecificEpithet = extractValue(valuesMap, DwcTerm.infraspecificEpithet);
    String scientificNameAuthorship = extractValue(valuesMap, DwcTerm.scientificNameAuthorship);
    String taxonRank = extractValue(valuesMap, DwcTerm.taxonRank);
    String taxonID = extractValue(valuesMap, DwcTerm.taxonID);

    if (Stream.of(
            kingdom,
            phylum,
            clazz,
            order,
            family,
            genus,
            scientificName,
            genericName,
            specificEpithet,
            infraspecificEpithet,
            scientificNameAuthorship,
            taxonRank,
            taxonID)
        .allMatch(Strings::isNullOrEmpty)) {
      return InterpretedResult.empty();
    }

    NameUsageMatchRequest nameUsageMatchRequest = NameUsageMatchRequest.builder()
      .withScientificName(scientificName)
<<<<<<< HEAD
      //.withAuthorship(scientificNameAuthorship)
      //.withRank(taxonRank)
=======
      .withScientificNameAuthorship(scientificNameAuthorship)
      .withTaxonRank(taxonRank)
>>>>>>> 75afbda4
      .withGenericName(genericName)
      .withSpecificEpithet(specificEpithet)
      .withInfraspecificEpithet(infraspecificEpithet)
      .withKingdom(kingdom)
      .withPhylum(phylum)
      .withClazz(clazz)
      .withOrder(order)
      .withFamily(family)
      .withGenus(genus)
      .withTaxonID(taxonID)
      .withStrict(false)
      .withVerbose(false).build();

    NameUsageMatchResponse nameUsageMatchResponse = nameUsageMatchingService.match(nameUsageMatchRequest);

    if (nameUsageMatchResponse == null
        || isEmptyResponse(nameUsageMatchResponse)
        || checkFuzzy(nameUsageMatchRequest, nameUsageMatchResponse)) {

      return InterpretedResult.<TaxonData>builder()
          .result(
              TaxonData.builder()
                  .usageName(INCERTAE_SEDIS.scientificName())
                  .usageKey(INCERTAE_SEDIS.nubUsageKey())
                  .build())
          .issues(Collections.singletonList(TAXON_MATCH_NONE.getId()))
          .build();
    } else {
      NameUsageMatchResponse.MatchType matchType = nameUsageMatchResponse.getDiagnostics().getMatchType();

      List<String> issues = new ArrayList<>();
      if (NameUsageMatchResponse.MatchType.NONE == matchType) {
        issues.add(TAXON_MATCH_NONE.getId());
      } else if (NameUsageMatchResponse.MatchType.VARIANT == matchType) {
        issues.add(TAXON_MATCH_FUZZY.getId());
      } else if (NameUsageMatchResponse.MatchType.HIGHERRANK == matchType) {
        issues.add(TAXON_MATCH_HIGHERRANK.getId());
      }

      TaxonData.TaxonDataBuilder taxonDataBuilder = TaxonData.builder();
      Set<String> taxonKeys = new HashSet<>();
      taxonDataBuilder.taxonKeys(taxonKeys);
      if (nameUsageMatchResponse.getUsage() != null) {
        taxonDataBuilder
            .usageName(nameUsageMatchResponse.getUsage().getName())
            .usageKey(String.valueOf(nameUsageMatchResponse.getUsage().getKey()))
            .usageRank(nameUsageMatchResponse.getUsage().getRank());
        taxonKeys.add(String.valueOf(nameUsageMatchResponse.getUsage().getKey()));
      }

      if (nameUsageMatchResponse.getClassification() != null) {
        nameUsageMatchResponse
            .getClassification()
            .forEach(
                rankedName -> {
                  taxonDataBuilder.rankedName(new RankedName(rankedName.getKey(), rankedName.getName(), rankedName.getRank(),  null));
                  taxonKeys.add(String.valueOf(rankedName.getKey()));
                });
      }

      return InterpretedResult.<TaxonData>builder()
          .result(taxonDataBuilder.build())
          .issues(issues)
          .build();
    }
  }

  private static String extractValue(Map<String, String> valuesMap, DwcTerm term) {
    return extractValue(valuesMap, term.prefixedName());
  }

  private static String extractValue(Map<String, String> valuesMap, String fieldName) {
    return Optional.ofNullable(valuesMap.get(fieldName)).filter(v -> !v.isEmpty()).orElse(null);
  }

  private static Optional<String> extractOptValue(Map<String, String> valuesMap, DwcTerm term) {
    return Optional.ofNullable(valuesMap.get(term.prefixedName())).filter(v -> !v.isEmpty());
  }

  private static List<String> extractListValue(Map<String, String> valuesMap, DwcTerm term) {
    return extractOptValue(valuesMap, term)
        .map(
            x ->
                Arrays.stream(x.split(DEFAULT_SEPARATOR))
                    .map(String::trim)
                    .filter(v -> !v.isEmpty())
                    .collect(Collectors.toList()))
        .orElse(Collections.emptyList());
  }

  private static boolean isEmptyResponse(NameUsageMatchResponse response) {
    return response == null || response.getUsage() == null || response.getDiagnostics() == null;
  }

  private static boolean checkFuzzy(NameUsageMatchRequest nameUsageRequest, NameUsageMatchResponse usageMatchResponse) {
    boolean isFuzzy = NameUsageMatchResponse.MatchType.VARIANT == usageMatchResponse.getDiagnostics().getMatchType();
    boolean isEmptyTaxa =
        Strings.isNullOrEmpty(nameUsageRequest.getKingdom())
            && Strings.isNullOrEmpty(nameUsageRequest.getPhylum())
            && Strings.isNullOrEmpty(nameUsageRequest.getClazz())
            && Strings.isNullOrEmpty(nameUsageRequest.getOrder())
            && Strings.isNullOrEmpty(nameUsageRequest.getFamily());
    return isFuzzy && isEmptyTaxa;
  }

  @Data
  @Builder
  static class TaxonData {
    private String usageKey;
    private String usageName;
    private String usageRank;

    @Singular("rankedName")
    private List<RankedName> taxonClassification;

    private Set<String> taxonKeys;
  }
}<|MERGE_RESOLUTION|>--- conflicted
+++ resolved
@@ -269,13 +269,8 @@
 
     NameUsageMatchRequest nameUsageMatchRequest = NameUsageMatchRequest.builder()
       .withScientificName(scientificName)
-<<<<<<< HEAD
-      //.withAuthorship(scientificNameAuthorship)
-      //.withRank(taxonRank)
-=======
       .withScientificNameAuthorship(scientificNameAuthorship)
       .withTaxonRank(taxonRank)
->>>>>>> 75afbda4
       .withGenericName(genericName)
       .withSpecificEpithet(specificEpithet)
       .withInfraspecificEpithet(infraspecificEpithet)
