--- conflicted
+++ resolved
@@ -1,20 +1,11 @@
 <?xml version="1.0" encoding="UTF-8"?>
 <project xmlns="http://maven.apache.org/POM/4.0.0" xmlns:xsi="http://www.w3.org/2001/XMLSchema-instance" xsi:schemaLocation="http://maven.apache.org/POM/4.0.0 http://maven.apache.org/xsd/maven-4.0.0.xsd">
-<<<<<<< HEAD
-  <parent>
-    <artifactId>registry-parent</artifactId>
-    <groupId>org.gbif.registry</groupId>
-    <version>3.96.3-eml-SNAPSHOT</version>
-  </parent>
-  <modelVersion>4.0.0</modelVersion>
-=======
     <parent>
         <artifactId>registry-parent</artifactId>
         <groupId>org.gbif.registry</groupId>
-        <version>3.96.6-SNAPSHOT</version>
+        <version>3.96.6.1-SNAPSHOT</version>
     </parent>
     <modelVersion>4.0.0</modelVersion>
->>>>>>> 0fda3096
 
     <artifactId>registry-service</artifactId>
     <name>GBIF Registry Service</name>
