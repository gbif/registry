--- conflicted
+++ resolved
@@ -5,18 +5,10 @@
 import org.gbif.api.model.registry.Dataset;
 import org.gbif.api.model.registry.Installation;
 import org.gbif.api.model.registry.Organization;
-<<<<<<< HEAD
-import org.gbif.api.service.registry.InstallationService;
-import org.gbif.api.service.registry.OrganizationService;
-import org.gbif.registry.domain.ws.util.LegacyResourceConstants;
-import org.gbif.registry.persistence.mapper.DatasetMapper;
-import org.gbif.ws.NotFoundException;
-=======
 import org.gbif.registry.domain.ws.util.LegacyResourceConstants;
 import org.gbif.registry.persistence.mapper.DatasetMapper;
 import org.gbif.registry.persistence.mapper.InstallationMapper;
 import org.gbif.registry.persistence.mapper.OrganizationMapper;
->>>>>>> cef11e4a
 import org.gbif.ws.WebApplicationException;
 import org.gbif.ws.security.LegacyRequestAuthorization;
 import org.jetbrains.annotations.NotNull;
@@ -43,18 +35,6 @@
   private static final Logger LOG = LoggerFactory.getLogger(LegacyAuthorizationServiceImpl.class);
   private static final Splitter COLON_SPLITTER = Splitter.on(":").limit(2);
 
-<<<<<<< HEAD
-  private final OrganizationService organizationService;
-  private final DatasetMapper datasetMapper;
-  private final InstallationService installationService;
-
-  public LegacyAuthorizationServiceImpl(OrganizationService organizationService,
-                                        DatasetMapper datasetMapper,
-                                        InstallationService installationService) {
-    this.organizationService = organizationService;
-    this.datasetMapper = datasetMapper;
-    this.installationService = installationService;
-=======
   private final OrganizationMapper organizationMapper;
   private final DatasetMapper datasetMapper;
   private final InstallationMapper installationMapper;
@@ -65,7 +45,6 @@
     this.organizationMapper = organizationMapper;
     this.datasetMapper = datasetMapper;
     this.installationMapper = installationMapper;
->>>>>>> cef11e4a
   }
 
   /**
@@ -175,13 +154,7 @@
     // retrieve dataset to ensure it exists
     Dataset dataset = datasetMapper.get(datasetKey);
 
-<<<<<<< HEAD
-    try {
-      dataset = datasetMapper.get(datasetKey);
-    } catch (NotFoundException e) {
-=======
     if (dataset == null) {
->>>>>>> cef11e4a
       LOG.error("Dataset with key={} does not exist", datasetKey);
       return false;
     }
