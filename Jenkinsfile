--- conflicted
+++ resolved
@@ -43,11 +43,7 @@
                   configFile(fileId: 'org.jenkinsci.plugins.configfiles.custom.CustomConfig1389220396351', variable: 'APPKEYS_TESTFILE')
                   ]) {
                     sh '''
-<<<<<<< HEAD
-                       mvn -B -Denforcer.skip=true -Dappkeys.testfile=$APPKEYS_TESTFILE clean deploy verify -T 1C \
-=======
                        mvn -B -Denforcer.skip=true -Dappkeys.testfile=$APPKEYS_TESTFILE clean install deploy verify -T 1C \
->>>>>>> 8a6acd11
                            -Dparallel=classes -DuseUnlimitedThreads=true -Pgbif-dev,registry-cli-it,secrets-dev -U
                       '''
                   }
