package org.gbif.identity.service;

import org.gbif.api.service.common.IdentityAccessService;
import org.gbif.api.service.common.IdentityService;
import org.gbif.identity.IdentityConstants;
import org.gbif.identity.inject.IdentityModule;
import org.gbif.identity.mybatis.InternalIdentityMyBatisModule;
import org.gbif.registry.surety.SuretyConstants;
import org.gbif.registry.surety.email.EmailTemplateProcessor;
import org.gbif.registry.surety.persistence.ChallengeCodeManager;
import org.gbif.registry.surety.persistence.ChallengeCodeMapper;
import org.gbif.registry.surety.persistence.ChallengeCodeSupportMapper;
import org.gbif.utils.file.properties.PropertiesUtil;
import org.gbif.ws.server.filter.AppIdentityFilter;

import java.util.Collections;
import java.util.List;
import java.util.Locale;
import java.util.Properties;
import java.util.ResourceBundle;
import java.util.regex.Pattern;

import com.google.inject.Key;
import com.google.inject.PrivateModule;
import com.google.inject.Provides;
import com.google.inject.Scopes;
import com.google.inject.Singleton;
import com.google.inject.TypeLiteral;
import com.google.inject.name.Named;
import com.google.inject.name.Names;
import org.apache.commons.lang3.StringUtils;
import org.slf4j.Logger;
import org.slf4j.LoggerFactory;

import static org.gbif.identity.IdentityConstants.CONFIRM_USER_URL_TEMPLATE;
import static org.gbif.identity.IdentityConstants.DB_PROPERTY_PREFIX;
import static org.gbif.identity.IdentityConstants.EMAIL_SUBJECTS_RESOURCE;
import static org.gbif.identity.IdentityConstants.RESET_PASSWORD_FTL_TEMPLATE;
import static org.gbif.identity.IdentityConstants.RESET_PASSWORD_SUBJECT_KEY;
import static org.gbif.identity.IdentityConstants.RESET_PASSWORD_URL_TEMPLATE;
import static org.gbif.identity.IdentityConstants.USER_CREATE_FTL_TEMPLATE;
import static org.gbif.identity.IdentityConstants.USER_CREATE_SUBJECT_KEY;
import static org.gbif.ws.server.filter.AppIdentityFilter.APPKEYS_WHITELIST;

import static java.util.stream.Collectors.collectingAndThen;
import static java.util.stream.Collectors.toList;

/**
 * Identity Service Module using mybatis as source for data.
 * Internal module, this module should not be used directly. {@link IdentityModule} should be used.
 * This module is private to avoid exposing the mybatis layer.
 *
 * Requires:
 * - properties identity.db.*, identity.appkeys.whitelist
 * Exposes:
 * - {@link IdentityService}
 * - {@link IdentityAccessService}
 * - AppKey whitelist Named {@link AppIdentityFilter#APPKEYS_WHITELIST}
 */
public class InternalIdentityServiceModule extends PrivateModule {

  private static final Logger LOG = LoggerFactory.getLogger(InternalIdentityServiceModule.class);

  public static final String CHALLENGE_CODE_SUPPORT_MAPPER_TYPE_NAME = "identityChallengeCodeSupportMapper";
  public static final TypeLiteral<ChallengeCodeSupportMapper<Integer>> CHALLENGE_CODE_SUPPORT_MAPPER_TYPE_LITERAL =
          new TypeLiteral<ChallengeCodeSupportMapper<Integer>>() {};
  public static final TypeLiteral<List<String>> APPKEYS_WHITELIST_TYPE_LITERAL =
          new TypeLiteral<List<String>>() {};

  private static final ResourceBundle SUBJECT_RESOURCE = ResourceBundle.getBundle(EMAIL_SUBJECTS_RESOURCE,
                                                                                  Locale.ENGLISH);

  private static final Pattern COMMA_PATTERN = Pattern.compile(",");

  private final Properties rawProperties;
  private final Properties filteredProperties;
  private final List<String> appKeyWhitelist;

  public InternalIdentityServiceModule(Properties properties) {
    rawProperties = properties;
    //the prefix is composed since we have surety within identity
    filteredProperties = PropertiesUtil.filterProperties(properties, IdentityConstants.PROPERTY_PREFIX + SuretyConstants.PROPERTY_PREFIX);

    String appkeysWl = properties.getProperty(APPKEYS_WHITELIST);
    if (StringUtils.isNotBlank(appkeysWl)) {

      appKeyWhitelist = COMMA_PATTERN.splitAsStream(appkeysWl)
                          .map(String::trim)
                          .collect(collectingAndThen(toList(), Collections::unmodifiableList));
      LOG.info("appKeyWhitelist {} ", appKeyWhitelist);
    }
    else{
      appKeyWhitelist = Collections.emptyList();
      LOG.warn("No appKeyWhitelist found. No appKey will be accepted.");
    }
  }

  @Override
  protected void configure() {
    install(new InternalIdentityMyBatisModule(PropertiesUtil.filterProperties(rawProperties, DB_PROPERTY_PREFIX)));

    bind(UserSuretyDelegate.class).to(UserSuretyDelegateImpl.class).in(Scopes.SINGLETON);
    bind(IdentityService.class).to(IdentityServiceImpl.class).in(Scopes.SINGLETON);
    bind(IdentityAccessService.class).to(IdentityServiceImpl.class).in(Scopes.SINGLETON);
    expose(IdentityService.class);
    expose(IdentityAccessService.class);

    bind(APPKEYS_WHITELIST_TYPE_LITERAL).annotatedWith(Names.named(APPKEYS_WHITELIST)).toInstance(appKeyWhitelist);
    expose(Key.get(APPKEYS_WHITELIST_TYPE_LITERAL, Names.named(APPKEYS_WHITELIST)));
  }

  @Provides
  @Singleton
  @Named("newUserEmailTemplateProcessor")
  private IdentityEmailTemplateProcessor provideNewUserEmailTemplateProcessor() {
    EmailTemplateProcessor emailTemplateProcessor = new EmailTemplateProcessor(
            //we only support one Locale at the moment
            locale -> SUBJECT_RESOURCE.getString(USER_CREATE_SUBJECT_KEY),
            locale -> USER_CREATE_FTL_TEMPLATE);
    return new IdentityEmailTemplateProcessor(emailTemplateProcessor,
<<<<<<< HEAD
            filteredProperties.getProperty(CONFIRM_USER_URL_TEMPLATE));
=======
                                              filteredProperties.getProperty(CONFIRM_ORGANIZATION_URL_TEMPLATE));
>>>>>>> 0f149a72
  }

  @Provides
  @Singleton
  @Named("resetPasswordEmailTemplateProcessor")
  private IdentityEmailTemplateProcessor provideResetPasswordEmailTemplateProcessor() {
    EmailTemplateProcessor emailTemplateProcessor = new EmailTemplateProcessor(
            //we only support one Locale at the moment
            locale -> SUBJECT_RESOURCE.getString(RESET_PASSWORD_SUBJECT_KEY),
            locale -> RESET_PASSWORD_FTL_TEMPLATE);
    return new IdentityEmailTemplateProcessor(emailTemplateProcessor,
                                              filteredProperties.getProperty(RESET_PASSWORD_URL_TEMPLATE));
  }

  @Provides
  @Singleton
  private ChallengeCodeManager<Integer> provideChallengeCodeManager(ChallengeCodeMapper challengeCodeMapper,
                                                                    @Named(CHALLENGE_CODE_SUPPORT_MAPPER_TYPE_NAME)
                                                                            ChallengeCodeSupportMapper<Integer> challengeCodeSupportMapper) {
    return new ChallengeCodeManager<>(challengeCodeMapper, challengeCodeSupportMapper);
  }

}<|MERGE_RESOLUTION|>--- conflicted
+++ resolved
@@ -14,6 +14,7 @@
 import org.gbif.ws.server.filter.AppIdentityFilter;
 
 import java.util.Collections;
+import java.util.HashMap;
 import java.util.List;
 import java.util.Locale;
 import java.util.Properties;
@@ -93,6 +94,9 @@
       appKeyWhitelist = Collections.emptyList();
       LOG.warn("No appKeyWhitelist found. No appKey will be accepted.");
     }
+
+    HashMap<String, String> hm = new HashMap<>();
+    hm.entrySet();
   }
 
   @Override
@@ -118,11 +122,7 @@
             locale -> SUBJECT_RESOURCE.getString(USER_CREATE_SUBJECT_KEY),
             locale -> USER_CREATE_FTL_TEMPLATE);
     return new IdentityEmailTemplateProcessor(emailTemplateProcessor,
-<<<<<<< HEAD
             filteredProperties.getProperty(CONFIRM_USER_URL_TEMPLATE));
-=======
-                                              filteredProperties.getProperty(CONFIRM_ORGANIZATION_URL_TEMPLATE));
->>>>>>> 0f149a72
   }
 
   @Provides
