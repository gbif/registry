/*
 * Licensed under the Apache License, Version 2.0 (the "License");
 * you may not use this file except in compliance with the License.
 * You may obtain a copy of the License at
 *
 *     http://www.apache.org/licenses/LICENSE-2.0
 *
 * Unless required by applicable law or agreed to in writing, software
 * distributed under the License is distributed on an "AS IS" BASIS,
 * WITHOUT WARRANTIES OR CONDITIONS OF ANY KIND, either express or implied.
 * See the License for the specific language governing permissions and
 * limitations under the License.
 */
package org.gbif.registry.ws.it.collections.resource;

import static org.junit.jupiter.api.Assertions.assertDoesNotThrow;
import static org.junit.jupiter.api.Assertions.assertEquals;
import static org.junit.jupiter.api.Assertions.assertTrue;
import static org.mockito.ArgumentMatchers.any;
import static org.mockito.ArgumentMatchers.anyLong;
import static org.mockito.ArgumentMatchers.anyString;
import static org.mockito.ArgumentMatchers.eq;
import static org.mockito.ArgumentMatchers.isNull;
import static org.mockito.Mockito.doNothing;
import static org.mockito.Mockito.verify;
import static org.mockito.Mockito.when;
import java.io.IOException;
import java.io.InputStream;
import java.util.Arrays;
import java.util.Collections;
import java.util.List;
import java.util.Set;
import java.util.UUID;
import java.util.stream.Collectors;
import lombok.SneakyThrows;
import org.gbif.api.model.collections.Collection;
import org.gbif.api.model.collections.CollectionImportParams;
import org.gbif.api.model.collections.descriptors.Descriptor;
import org.gbif.api.model.collections.descriptors.DescriptorChangeSuggestion;
import org.gbif.api.model.collections.descriptors.DescriptorChangeSuggestionRequest;
import org.gbif.api.model.collections.descriptors.DescriptorGroup;
import org.gbif.api.model.collections.latimercore.ObjectGroup;
import org.gbif.api.model.collections.request.CollectionSearchRequest;
import org.gbif.api.model.collections.request.DescriptorGroupSearchRequest;
import org.gbif.api.model.collections.request.DescriptorSearchRequest;
import org.gbif.api.model.collections.request.InstitutionSearchRequest;
import org.gbif.api.model.collections.suggestions.CollectionChangeSuggestion;
import org.gbif.api.model.collections.suggestions.Status;
import org.gbif.api.model.collections.suggestions.Type;
import org.gbif.api.model.collections.view.CollectionView;
import org.gbif.api.model.common.export.ExportFormat;
import org.gbif.api.model.common.paging.Pageable;
import org.gbif.api.model.common.paging.PagingRequest;
import org.gbif.api.model.common.paging.PagingResponse;
import org.gbif.api.model.registry.search.collections.KeyCodeNameResult;
import org.gbif.api.service.collections.BatchService;
import org.gbif.api.service.collections.ChangeSuggestionService;
import org.gbif.api.service.collections.CollectionEntityService;
import org.gbif.api.service.collections.CollectionService;
import org.gbif.api.service.collections.DescriptorChangeSuggestionService;
import org.gbif.api.service.collections.DescriptorsService;
import org.gbif.api.service.collections.InstitutionService;
import org.gbif.api.vocabulary.Country;
import org.gbif.api.vocabulary.GbifRegion;
import org.gbif.api.vocabulary.Rank;
import org.gbif.registry.service.collections.batch.CollectionBatchService;
import org.gbif.registry.service.collections.duplicates.CollectionDuplicatesService;
import org.gbif.registry.service.collections.duplicates.DuplicatesService;
import org.gbif.registry.service.collections.merge.CollectionMergeService;
import org.gbif.registry.service.collections.merge.MergeService;
import org.gbif.registry.service.collections.suggestions.CollectionChangeSuggestionService;
import org.gbif.registry.ws.client.collections.CollectionClient;
import org.gbif.registry.ws.it.fixtures.RequestTestFixture;
import org.gbif.ws.client.filter.SimplePrincipalProvider;

import org.junit.jupiter.api.Assertions;
import org.junit.jupiter.api.Test;
import org.springframework.beans.factory.annotation.Autowired;
import org.springframework.boot.test.mock.mockito.MockBean;
import org.springframework.boot.web.server.LocalServerPort;
import org.springframework.core.io.ClassPathResource;
import org.springframework.core.io.Resource;
import org.springframework.mock.web.MockMultipartFile;
import org.springframework.web.multipart.MultipartFile;
import org.mockito.ArgumentCaptor;
import org.mockito.Captor;

public class CollectionResourceIT
    extends BaseCollectionEntityResourceIT<Collection, CollectionChangeSuggestion> {

  @MockBean private CollectionService collectionService;

  @MockBean private CollectionDuplicatesService collectionDuplicatesService;

  @MockBean private CollectionMergeService collectionMergeService;

  @MockBean private CollectionChangeSuggestionService collectionChangeSuggestionService;

  @MockBean private CollectionBatchService collectionBatchService;

  @MockBean private DescriptorsService descriptorsService;

  @MockBean private DescriptorChangeSuggestionService descriptorChangeSuggestionService;

  @MockBean private InstitutionService institutionService;

  @Captor
  private ArgumentCaptor<InstitutionSearchRequest> searchRequestCaptor;

  @Autowired
  public CollectionResourceIT(
      SimplePrincipalProvider simplePrincipalProvider,
      RequestTestFixture requestTestFixture,
      @LocalServerPort int localServerPort) {
    super(
        CollectionClient.class,
        simplePrincipalProvider,
        requestTestFixture,
        Collection.class,
        localServerPort);
  }

  @Test
  public void listTest() {
    Collection c1 = testData.newEntity();
    Collection c2 = testData.newEntity();
    List<CollectionView> views =
        Arrays.asList(c1, c2).stream().map(CollectionView::new).collect(Collectors.toList());

    when(collectionService.list(any(CollectionSearchRequest.class)))
        .thenReturn(new PagingResponse<>(new PagingRequest(), Long.valueOf(views.size()), views));

    CollectionSearchRequest req = CollectionSearchRequest.builder().build();
    req.setCity(Collections.singletonList("city"));
    req.setInstitution(Collections.singletonList(UUID.randomUUID()));
    req.setCountry(Collections.singletonList(Country.DENMARK));
    req.setGbifRegion(Collections.singletonList(GbifRegion.EUROPE));
    req.setPersonalCollection(Collections.singletonList(true));
    req.setAccessionStatus(Collections.singletonList("Institutional"));
    req.setPreservationTypes(Arrays.asList("SampleCryopreserved", "SampleDried"));
    PagingResponse<CollectionView> result = getClient().list(req);
    assertEquals(views.size(), result.getResults().size());
  }

  @Test
  public void listAndGetAsLatimerCoreTest() {
    ObjectGroup o1 = new ObjectGroup();
    o1.setDescription("des");
    o1.setCollectionName("name");
    ObjectGroup o2 = new ObjectGroup();
    o2.setDescription("des2");
    o2.setCollectionName("name2");
    List<ObjectGroup> orgs = Arrays.asList(o1, o2);

    when(collectionService.listAsLatimerCore(any(CollectionSearchRequest.class)))
        .thenReturn(new PagingResponse<>(new PagingRequest(), Long.valueOf(orgs.size()), orgs));

    PagingResponse<ObjectGroup> result =
        getClient().listAsLatimerCore(CollectionSearchRequest.builder().build());
    assertEquals(orgs.size(), result.getResults().size());

    when(collectionService.getAsLatimerCore(any(UUID.class))).thenReturn(o1);
    ObjectGroup objectGroupReturned = getClient().getAsLatimerCore(UUID.randomUUID());
    assertEquals(o1, objectGroupReturned);
  }

  @Test
  public void createAndUpdateLatimerCoreTest() {
    ObjectGroup o1 = new ObjectGroup();
    o1.setDescription("des");
    o1.setCollectionName("name");
    UUID key = UUID.randomUUID();

    when(collectionService.createFromLatimerCore(o1)).thenReturn(key);

    assertEquals(key, getClient().createFromLatimerCore(o1));

    doNothing().when(collectionService).updateFromLatimerCore(o1);
    assertDoesNotThrow(() -> getClient().updateFromLatimerCore(key, o1));
  }

  @Test
  public void testSuggest() {
    KeyCodeNameResult r1 = new KeyCodeNameResult(UUID.randomUUID(), "c1", "n1");
    KeyCodeNameResult r2 = new KeyCodeNameResult(UUID.randomUUID(), "c2", "n2");
    List<KeyCodeNameResult> results = Arrays.asList(r1, r2);

    when(collectionService.suggest(anyString())).thenReturn(results);
    assertEquals(2, getClient().suggest("foo").size());
  }

  @Test
  public void listDeletedTest() {
    Collection c1 = testData.newEntity();
    c1.setKey(UUID.randomUUID());
    c1.setCode("code1");
    c1.setName("Collection name");

    Collection c2 = testData.newEntity();
    c2.setKey(UUID.randomUUID());
    c2.setCode("code2");
    c2.setName("Collection name2");

    List<CollectionView> views =
        Arrays.asList(c1, c2).stream().map(CollectionView::new).collect(Collectors.toList());

    when(collectionService.listDeleted(any(CollectionSearchRequest.class)))
        .thenReturn(new PagingResponse<>(new PagingRequest(), Long.valueOf(views.size()), views));

    CollectionSearchRequest request = CollectionSearchRequest.builder().build();
    request.setReplacedBy(Collections.singletonList(UUID.randomUUID()));
    PagingResponse<CollectionView> result = getClient().listDeleted(request);
    assertEquals(views.size(), result.getResults().size());
  }

  @Override
  protected DuplicatesService getMockDuplicatesService() {
    return collectionDuplicatesService;
  }

  @Override
  protected MergeService<Collection> getMockMergeService() {
    return collectionMergeService;
  }

  @Override
  protected ChangeSuggestionService<Collection, CollectionChangeSuggestion>
      getMockChangeSuggestionService() {
    return collectionChangeSuggestionService;
  }

  @Override
  protected CollectionChangeSuggestion newChangeSuggestion() {
    CollectionChangeSuggestion changeSuggestion = new CollectionChangeSuggestion();
    changeSuggestion.setType(Type.CREATE);
    changeSuggestion.setComments(Collections.singletonList("comment"));
    changeSuggestion.setProposedBy("aaa@aa.com");

    Collection c1 = new Collection();
    c1.setCode("c1");
    c1.setName("name1");
    c1.setActive(true);
    changeSuggestion.setSuggestedEntity(c1);

    return changeSuggestion;
  }

  @Override
  protected BatchService getBatchService() {
    return collectionBatchService;
  }

  @Test
  public void createFromDatasetTest() {
    UUID institutionKey = UUID.randomUUID();
    when(collectionService.createFromDataset(any(), any())).thenReturn(institutionKey);

    CollectionImportParams params = new CollectionImportParams();
    params.setDatasetKey(UUID.randomUUID());
    params.setCollectionCode("code");
    assertEquals(institutionKey, getClient().createFromDataset(params));
  }

  @SneakyThrows
  @Test
  public void createDescriptorGroupTest() {
    when(descriptorsService.createDescriptorGroup(any(), any(), any(), any(), any(), any()))
        .thenReturn(1L);

    Resource descriptorsResource = new ClassPathResource("collections/descriptors.csv");
    MultipartFile descriptorsFile =
        new MockMultipartFile("descriptorsFile", descriptorsResource.getInputStream());

    assertEquals(
        1L,
        getClient()
            .createDescriptorGroup(
                UUID.randomUUID(), ExportFormat.CSV, descriptorsFile, "title",  "desc", Set.of("test-tag")));
  }

  @SneakyThrows
  @Test
  public void updateDescriptorGroupTest() {
    UUID collectionKey = UUID.randomUUID();
    DescriptorGroup descriptorGroup = new DescriptorGroup();
    descriptorGroup.setCollectionKey(collectionKey);
    descriptorGroup.setTitle("title");

    when(descriptorsService.getDescriptorGroup(anyLong())).thenReturn(descriptorGroup);
    doNothing()
        .when(descriptorsService)
        .updateDescriptorGroup(anyLong(), any(), any(), anyString(), any(Set.class), anyString());

    Resource descriptorsResource = new ClassPathResource("collections/descriptors.csv");
    MultipartFile descriptorsFile =
        new MockMultipartFile("descriptorsFile", descriptorsResource.getInputStream());

    assertDoesNotThrow(
        () ->
            getClient()
                .updateDescriptorGroup(
                    collectionKey, 1L, ExportFormat.CSV, descriptorsFile, "title", "desc", Set.of("test-tag")));
  }

  @Test
  public void getDescriptorGroupTest() {
    UUID collectionKey = UUID.randomUUID();
    DescriptorGroup descriptorGroup = new DescriptorGroup();
    descriptorGroup.setCollectionKey(collectionKey);
    descriptorGroup.setTitle("title");

    when(resourceNotFoundService.entityExists(any(), any())).thenReturn(true);
    when(descriptorsService.getDescriptorGroup(1L)).thenReturn(descriptorGroup);

    assertEquals(descriptorGroup, getClient().getCollectionDescriptorGroup(collectionKey, 1L));
  }

  @Test
  public void listDescriptorGroupTest() {
    DescriptorGroup descriptorGroup = new DescriptorGroup();
    descriptorGroup.setCollectionKey(UUID.randomUUID());
    descriptorGroup.setTitle("title");

    when(resourceNotFoundService.entityExists(any(), any())).thenReturn(true);
    when(descriptorsService.listDescriptorGroups(
            any(UUID.class), any(DescriptorGroupSearchRequest.class)))
        .thenReturn(new PagingResponse<>(0, 10, 1L, Collections.singletonList(descriptorGroup)));

    assertEquals(
        1,
        getClient()
            .listCollectionDescriptorGroups(
                UUID.randomUUID(), DescriptorGroupSearchRequest.builder().q("foo").build())
            .getResults()
            .size());
  }

  @Test
  public void listDescriptorsTest() {
    Descriptor descriptor = new Descriptor();
    descriptor.setDescriptorGroupKey(1L);
    descriptor.setUsageRank(Rank.ABERRATION);
    descriptor.setCountry(Country.SPAIN);

    UUID collectionKey = UUID.randomUUID();
    DescriptorGroup descriptorGroup = new DescriptorGroup();
    descriptorGroup.setCollectionKey(collectionKey);
    descriptorGroup.setTitle("title");

    when(descriptorsService.getDescriptorGroup(anyLong())).thenReturn(descriptorGroup);
    when(resourceNotFoundService.entityExists(any(), any())).thenReturn(true);
    when(descriptorsService.listDescriptors(any()))
        .thenReturn(new PagingResponse<>(0, 10, 1L, Collections.singletonList(descriptor)));

    assertEquals(
        1,
        getClient()
            .listCollectionDescriptors(
                UUID.randomUUID(),
                1L,
                DescriptorSearchRequest.builder()
                    .q("foo")
                    .individualCount(Collections.singletonList("1,10"))
                    .build())
            .getResults()
            .size());
  }

  @Test
  public void getDescriptorTest() {
    UUID collectionKey = UUID.randomUUID();
    Descriptor descriptor = new Descriptor();
    descriptor.setDescriptorGroupKey(1L);
    descriptor.setUsageRank(Rank.ABERRATION);
    descriptor.setCountry(Country.SPAIN);

    DescriptorGroup descriptorGroup = new DescriptorGroup();
    descriptorGroup.setCollectionKey(collectionKey);
    descriptorGroup.setTitle("title");

    when(resourceNotFoundService.entityExists(any(), any())).thenReturn(true);
    when(descriptorsService.getDescriptor(anyLong())).thenReturn(descriptor);
    when(descriptorsService.getDescriptorGroup(anyLong())).thenReturn(descriptorGroup);

    assertEquals(descriptor, getClient().getCollectionDescriptor(collectionKey, 1L, 1L));
  }

  @Test
  public void deleteDescriptorTest() {
    UUID collectionKey = UUID.randomUUID();

    DescriptorGroup descriptorGroup = new DescriptorGroup();
    descriptorGroup.setKey(1L);
    descriptorGroup.setCollectionKey(collectionKey);
    descriptorGroup.setTitle("title");

    when(resourceNotFoundService.entityExists(any(), any())).thenReturn(true);
    when(descriptorsService.getDescriptorGroup(anyLong())).thenReturn(descriptorGroup);

    assertDoesNotThrow(() -> getClient().deleteCollectionDescriptorGroup(collectionKey, 1L));
  }

  @Test
  public void listForInstitutionsTest() {
    // Create test institutions with distinct keys
    UUID institution1Key = UUID.randomUUID();
    UUID institution2Key = UUID.randomUUID();

    // Create collections for these institutions
    Collection collection1 = testData.newEntity();
    collection1.setCode("C1");
    collection1.setName("Botanical Collection");
    collection1.setInstitutionKey(institution1Key);

    Collection collection2 = testData.newEntity();
    collection2.setCode("C2");
    collection2.setName("Herbarium Collection");
    collection2.setInstitutionKey(institution1Key);

    Collection collection3 = testData.newEntity();
    collection3.setCode("C3");
    collection3.setName("Zoological Collection");
    collection3.setInstitutionKey(institution2Key);

    // Create collection views
    CollectionView view1 = new CollectionView();
    view1.setCollection(collection1);

    CollectionView view2 = new CollectionView();
    view2.setCollection(collection2);

    CollectionView view3 = new CollectionView();
    view3.setCollection(collection3);

    // Setup mock to respond based on captured arguments
    List<CollectionView> institution1Collections = Arrays.asList(view1, view2);
    List<CollectionView> allCollections = Arrays.asList(view1, view2, view3);
    List<CollectionView> emptyList = Collections.emptyList();

    // Use any() for the mock, but we'll use the captor to verify the correct arguments later
    when(collectionService.getCollectionsForInstitutionsBySearch(any(InstitutionSearchRequest.class)))
        .thenAnswer(invocation -> {
            InstitutionSearchRequest request = invocation.getArgument(0);

            // Check for name search - Institution 1 collections
            if (request.getName() != null &&
                request.getName().contains("Botanical Institute")) {
                return institution1Collections;
            }

            // Check for keyword search - All collections
            if (request.getQ() != null &&
                "Collection".equals(request.getQ())) {
                return allCollections;
            }

            // Check for no match search - Empty list
            if (request.getQ() != null &&
                "Non-existent Institution".equals(request.getQ())) {
                return emptyList;
            }

            // Default case
            return emptyList;
        });

    // Scenario 1: Search by institution name
    InstitutionSearchRequest nameSearchRequest = InstitutionSearchRequest.builder()
        .name(Collections.singletonList("Botanical Institute"))
        .build();

    // Execute test and verify results
    PagingResponse<CollectionView> nameSearchResponse = getClient().listForInstitutions(nameSearchRequest);
    assertEquals(2, nameSearchResponse.getResults().size());
    assertTrue(nameSearchResponse.getResults().stream()
        .map(CollectionView::getCollection)
        .allMatch(c -> c.getInstitutionKey().equals(institution1Key)));

    // Scenario 2: Search by keyword that matches multiple institutions
    InstitutionSearchRequest keywordSearchRequest = InstitutionSearchRequest.builder()
        .q("Collection")
        .build();

    PagingResponse<CollectionView> keywordResponse = getClient().listForInstitutions(keywordSearchRequest);
    assertEquals(3, keywordResponse.getResults().size());

    // Scenario 3: Search with no matching results
    InstitutionSearchRequest noMatchRequest = InstitutionSearchRequest.builder()
        .q("Non-existent Institution")
        .build();

    PagingResponse<CollectionView> emptyResponse = getClient().listForInstitutions(noMatchRequest);
    assertEquals(0, emptyResponse.getResults().size());
  }

  @Test
<<<<<<< HEAD
  public void searchDescriptorGroupByTagsTest() {
    UUID collectionKey = UUID.randomUUID();
    DescriptorGroup descriptorGroup = new DescriptorGroup();
    descriptorGroup.setKey(1L);
    descriptorGroup.setCollectionKey(collectionKey);
    descriptorGroup.setTitle("title");
    descriptorGroup.setTags(Set.of("test-tag"));

    when(resourceNotFoundService.entityExists(any(), any())).thenReturn(true);
    when(descriptorsService.getDescriptorGroup(anyLong())).thenReturn(descriptorGroup);
    when(descriptorsService.listDescriptorGroups(any(), any())).thenReturn(
        new PagingResponse<>(new PagingRequest(), 1L, Collections.singletonList(descriptorGroup)));

    DescriptorGroupSearchRequest searchRequest = DescriptorGroupSearchRequest.builder()
        .tags(Set.of("test-tag"))
        .build();

    PagingResponse<DescriptorGroup> response = getClient().listCollectionDescriptorGroups(collectionKey, searchRequest);
    assertEquals(1, response.getCount());
    assertEquals("test-tag", response.getResults().get(0).getTags().iterator().next());
=======
  public void createDescriptorChangeSuggestionTest() throws IOException {
    UUID collectionKey = UUID.randomUUID();
    DescriptorChangeSuggestion descriptorChangeSuggestion = newDescriptorChangeSuggestion(collectionKey);
    Long suggestionKey = 1L;
    descriptorChangeSuggestion.setKey(suggestionKey);

    // Mock the entity exists check
    when(resourceNotFoundService.entityExists(any(), any())).thenReturn(true);

    // Mock service methods
    when(descriptorChangeSuggestionService.createSuggestion(
        any(InputStream.class),
        anyString(),
        any(DescriptorChangeSuggestionRequest.class)))
      .thenReturn(descriptorChangeSuggestion);

    Resource descriptorsResource = new ClassPathResource("collections/descriptors.csv");
    MultipartFile descriptorsFile =
      new MockMultipartFile("file", "descriptors.csv", "text/csv", descriptorsResource.getInputStream());

    // Create the suggestion
    DescriptorChangeSuggestion created = getClient()
      .createDescriptorSuggestion(
        collectionKey,
        descriptorsFile,
        descriptorChangeSuggestion.getType(),
        descriptorChangeSuggestion.getTitle(),
        descriptorChangeSuggestion.getDescription(),
        descriptorChangeSuggestion.getFormat(),
        descriptorChangeSuggestion.getComments(),
        descriptorChangeSuggestion.getProposedBy()
      );

    // Verify create suggestion
    assertEquals(suggestionKey, created.getKey());
    assertEquals(descriptorChangeSuggestion.getTitle(), created.getTitle());
    assertEquals(descriptorChangeSuggestion.getDescription(), created.getDescription());
    assertEquals(descriptorChangeSuggestion.getFormat(), created.getFormat());
    verify(descriptorChangeSuggestionService).createSuggestion(
        any(InputStream.class),
        anyString(),
        any(DescriptorChangeSuggestionRequest.class));
  }

  @Test
  public void listAllDescriptorSuggestionsTest() {
    // Create suggestions for different collections
    UUID collectionKey1 = UUID.randomUUID();
    UUID collectionKey2 = UUID.randomUUID();

    DescriptorChangeSuggestion suggestion1 = newDescriptorChangeSuggestion(collectionKey1);
    suggestion1.setKey(1L);

    DescriptorChangeSuggestion suggestion2 = newDescriptorChangeSuggestion(collectionKey2);
    suggestion2.setKey(2L);
    suggestion2.setTitle("Second Collection Descriptors");

    List<DescriptorChangeSuggestion> allSuggestions = Arrays.asList(suggestion1, suggestion2);

    // Mock the entity exists check
    when(resourceNotFoundService.entityExists(any(), any())).thenReturn(true);

    // Set up the mock for list all suggestions
    when(descriptorChangeSuggestionService.list(
        any(Pageable.class),
        isNull(),
        isNull(),
        isNull(),
        isNull() // collectionKey is null for listing all suggestions
    )).thenReturn(new PagingResponse<>(new PagingRequest(), Long.valueOf(allSuggestions.size()), allSuggestions));

    // Call the client method
    PagingResponse<DescriptorChangeSuggestion> result = getClient().listAllDescriptorSuggestions(
        null, null, null, new PagingRequest());

    // Verify results
    assertEquals(allSuggestions.size(), result.getResults().size());
    assertEquals(2, result.getCount());

    // Verify both collections are represented
    assertTrue(result.getResults().stream()
        .anyMatch(s -> s.getCollectionKey().equals(collectionKey1)));
    assertTrue(result.getResults().stream()
        .anyMatch(s -> s.getCollectionKey().equals(collectionKey2)));

    verify(descriptorChangeSuggestionService).list(
        any(Pageable.class), isNull(), isNull(), isNull(), isNull());
  }

  @Test
  public void listDescriptorSuggestionsTest() {
    UUID collectionKey = UUID.randomUUID();
    DescriptorChangeSuggestion suggestion1 = newDescriptorChangeSuggestion(collectionKey);
    suggestion1.setKey(1L);
    suggestion1.setType(Type.CREATE);
    suggestion1.setComments(Collections.singletonList("comment 1"));
    suggestion1.setProposedBy("test1@example.com");

    DescriptorChangeSuggestion suggestion2 = newDescriptorChangeSuggestion(collectionKey);
    suggestion2.setKey(2L);
    suggestion2.setType(Type.UPDATE);
    suggestion2.setComments(Collections.singletonList("comment 2"));
    suggestion2.setProposedBy("test2@example.com");

    List<DescriptorChangeSuggestion> suggestions = Arrays.asList(suggestion1, suggestion2);

    // Mock the entity exists check
    when(resourceNotFoundService.entityExists(any(), any())).thenReturn(true);

    // Set up the mock with any() for Pageable
    when(descriptorChangeSuggestionService.list(
        any(Pageable.class),
        isNull(),
        isNull(),
        isNull(),
        eq(collectionKey)
    )).thenReturn(new PagingResponse<>(new PagingRequest(), Long.valueOf(suggestions.size()), suggestions));

    // Call the client method
    PagingResponse<DescriptorChangeSuggestion> result = getClient().listDescriptorSuggestions(
        collectionKey, null, null, null, new PagingRequest());

    assertEquals(suggestions.size(), result.getResults().size());
    assertEquals(2, result.getCount());
    assertEquals(suggestion1.getType(), result.getResults().get(0).getType());
    assertEquals(suggestion2.getType(), result.getResults().get(1).getType());

    verify(descriptorChangeSuggestionService).list(
        any(Pageable.class), isNull(), isNull(), isNull(), eq(collectionKey));
  }

  @Test
  public void updateDescriptorChangeSuggestionTest() throws IOException {
    UUID collectionKey = UUID.randomUUID();
    long suggestionKey = 1;
    DescriptorChangeSuggestion descriptorChangeSuggestion = newDescriptorChangeSuggestion(collectionKey);
    descriptorChangeSuggestion.setKey(suggestionKey);

    // Mock the entity exists check
    when(resourceNotFoundService.entityExists(any(), any())).thenReturn(true);

    when(descriptorChangeSuggestionService.updateSuggestion(
      eq(suggestionKey),
      any(DescriptorChangeSuggestionRequest.class),
      any(InputStream.class),
      anyString()
    )).thenReturn(descriptorChangeSuggestion);

    Resource descriptorsResource = new ClassPathResource("collections/descriptors.csv");
    MultipartFile descriptorsFile =
      new MockMultipartFile("file", "descriptors.csv", "text/csv", descriptorsResource.getInputStream());

    // Call the client
    assertDoesNotThrow( () -> getClient()
      .updateDescriptorSuggestion(
        collectionKey,
        suggestionKey,
        descriptorsFile,
        descriptorChangeSuggestion.getType(),
        descriptorChangeSuggestion.getTitle(),
        descriptorChangeSuggestion.getDescription(),
        descriptorChangeSuggestion.getFormat(),
        descriptorChangeSuggestion.getComments(),
        descriptorChangeSuggestion.getProposedBy()
      ));

    verify(descriptorChangeSuggestionService).updateSuggestion(
      eq(suggestionKey),
      any(DescriptorChangeSuggestionRequest.class),
      any(InputStream.class),
      anyString());
  }

  @Test
  public void getDescriptorSuggestionTest() {
    UUID collectionKey = UUID.randomUUID();
    long suggestionKey = 1;
    DescriptorChangeSuggestion suggestion = newDescriptorChangeSuggestion(collectionKey);
    suggestion.setKey(suggestionKey);

    // Mock the entity exists check
    when(resourceNotFoundService.entityExists(any(), any())).thenReturn(true);
    when(descriptorChangeSuggestionService.getSuggestion(anyLong())).thenReturn(suggestion);

    DescriptorChangeSuggestion result = getClient().getDescriptorSuggestion(collectionKey, suggestionKey);

    Assertions.assertNotNull(result);
    assertEquals(suggestion.getKey(), result.getKey());
    assertEquals(suggestion.getType(), result.getType());
    assertEquals(suggestion.getTitle(), result.getTitle());

    verify(descriptorChangeSuggestionService).getSuggestion(suggestionKey);
  }

  @Test
  public void applyDescriptorSuggestionTest() throws IOException {
    UUID collectionKey = UUID.randomUUID();
    long suggestionKey = 1;

    // Mock the entity exists check
    when(resourceNotFoundService.entityExists(any(), any())).thenReturn(true);
    doNothing().when(descriptorChangeSuggestionService).applySuggestion(suggestionKey);

    assertDoesNotThrow(() -> getClient().applyDescriptorSuggestion(collectionKey, suggestionKey));

    verify(descriptorChangeSuggestionService).applySuggestion(suggestionKey);
  }

  @Test
  public void discardDescriptorSuggestionTest() {
    UUID collectionKey = UUID.randomUUID();
    long suggestionKey = 1;

    // Mock the entity exists check
    when(resourceNotFoundService.entityExists(any(), any())).thenReturn(true);
    doNothing().when(descriptorChangeSuggestionService).discardSuggestion(suggestionKey);

    assertDoesNotThrow(() -> getClient().discardDescriptorSuggestion(collectionKey, suggestionKey));

    verify(descriptorChangeSuggestionService).discardSuggestion(suggestionKey);
>>>>>>> 5cb5c7b3
  }

  protected CollectionClient getClient() {
    return (CollectionClient) baseClient;
  }

  @Override
  void mockGetEntity(UUID key, Collection entityToReturn) {
    when(collectionService.getCollectionView(key)).thenReturn(new CollectionView(entityToReturn));
  }

  @Override
  protected CollectionEntityService<Collection> getMockCollectionEntityService() {
    return collectionService;
  }

  private DescriptorChangeSuggestion newDescriptorChangeSuggestion(UUID collectionKey) {
    DescriptorChangeSuggestion suggestion = new DescriptorChangeSuggestion();
    suggestion.setKey(1L);
    suggestion.setType(Type.CREATE);
    suggestion.setTitle("Collection Descriptors!!");
    suggestion.setDescription("Collection descriptors for specimen counts and dates");
    suggestion.setFormat(ExportFormat.CSV);
    suggestion.setComments(Arrays.asList("Initial upload of collection descriptors", "Comment required!"));
    suggestion.setProposedBy("aa@aa.org");
    suggestion.setCollectionKey(collectionKey);
    suggestion.setStatus(Status.PENDING);
    return suggestion;
  }
}<|MERGE_RESOLUTION|>--- conflicted
+++ resolved
@@ -494,28 +494,6 @@
   }
 
   @Test
-<<<<<<< HEAD
-  public void searchDescriptorGroupByTagsTest() {
-    UUID collectionKey = UUID.randomUUID();
-    DescriptorGroup descriptorGroup = new DescriptorGroup();
-    descriptorGroup.setKey(1L);
-    descriptorGroup.setCollectionKey(collectionKey);
-    descriptorGroup.setTitle("title");
-    descriptorGroup.setTags(Set.of("test-tag"));
-
-    when(resourceNotFoundService.entityExists(any(), any())).thenReturn(true);
-    when(descriptorsService.getDescriptorGroup(anyLong())).thenReturn(descriptorGroup);
-    when(descriptorsService.listDescriptorGroups(any(), any())).thenReturn(
-        new PagingResponse<>(new PagingRequest(), 1L, Collections.singletonList(descriptorGroup)));
-
-    DescriptorGroupSearchRequest searchRequest = DescriptorGroupSearchRequest.builder()
-        .tags(Set.of("test-tag"))
-        .build();
-
-    PagingResponse<DescriptorGroup> response = getClient().listCollectionDescriptorGroups(collectionKey, searchRequest);
-    assertEquals(1, response.getCount());
-    assertEquals("test-tag", response.getResults().get(0).getTags().iterator().next());
-=======
   public void createDescriptorChangeSuggestionTest() throws IOException {
     UUID collectionKey = UUID.randomUUID();
     DescriptorChangeSuggestion descriptorChangeSuggestion = newDescriptorChangeSuggestion(collectionKey);
@@ -736,7 +714,29 @@
     assertDoesNotThrow(() -> getClient().discardDescriptorSuggestion(collectionKey, suggestionKey));
 
     verify(descriptorChangeSuggestionService).discardSuggestion(suggestionKey);
->>>>>>> 5cb5c7b3
+  }
+
+  @Test
+  public void searchDescriptorGroupByTagsTest() {
+    UUID collectionKey = UUID.randomUUID();
+    DescriptorGroup descriptorGroup = new DescriptorGroup();
+    descriptorGroup.setKey(1L);
+    descriptorGroup.setCollectionKey(collectionKey);
+    descriptorGroup.setTitle("title");
+    descriptorGroup.setTags(Set.of("test-tag"));
+
+    when(resourceNotFoundService.entityExists(any(), any())).thenReturn(true);
+    when(descriptorsService.getDescriptorGroup(anyLong())).thenReturn(descriptorGroup);
+    when(descriptorsService.listDescriptorGroups(any(), any())).thenReturn(
+        new PagingResponse<>(new PagingRequest(), 1L, Collections.singletonList(descriptorGroup)));
+
+    DescriptorGroupSearchRequest searchRequest = DescriptorGroupSearchRequest.builder()
+        .tags(Set.of("test-tag"))
+        .build();
+
+    PagingResponse<DescriptorGroup> response = getClient().listCollectionDescriptorGroups(collectionKey, searchRequest);
+    assertEquals(1, response.getCount());
+    assertEquals("test-tag", response.getResults().get(0).getTags().iterator().next());
   }
 
   protected CollectionClient getClient() {
