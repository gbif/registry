--- conflicted
+++ resolved
@@ -305,13 +305,9 @@
             .getCount());
     UUID organizationKey = organization.getKey();
 
-<<<<<<< HEAD
     // admin
-    ResponseEntity<Void> response = organizationResource .userAllowedToEndorseOrganization(organizationKey, TEST_ADMIN);
-=======
     ResponseEntity<Void> response =
-        organizationResource.userAllowedToEndorseOrganization(organizationKey);
->>>>>>> f1d4e223
+        organizationResource.userAllowedToEndorseOrganization(organizationKey, TEST_ADMIN);
 
     assertNotNull(response);
     assertTrue(
