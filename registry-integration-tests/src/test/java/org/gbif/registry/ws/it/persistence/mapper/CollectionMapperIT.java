--- conflicted
+++ resolved
@@ -306,11 +306,7 @@
             .page(page)
             .build(),
         0);
-<<<<<<< HEAD
-    assertSearch(CollectionListParams.builder().city(asList("Odense")).page(page).build(), 1);
-=======
     assertSearch(CollectionListParams.builder().city(asList("Odense")).page(page).build(), 0);
->>>>>>> 73c2b329
     assertSearch(
         CollectionListParams.builder()
             .city(asList("Copenhagen"))
