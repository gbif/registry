/*
 * Licensed under the Apache License, Version 2.0 (the "License");
 * you may not use this file except in compliance with the License.
 * You may obtain a copy of the License at
 *
 *     http://www.apache.org/licenses/LICENSE-2.0
 *
 * Unless required by applicable law or agreed to in writing, software
 * distributed under the License is distributed on an "AS IS" BASIS,
 * WITHOUT WARRANTIES OR CONDITIONS OF ANY KIND, either express or implied.
 * See the License for the specific language governing permissions and
 * limitations under the License.
 */
package org.gbif.registry.db.it;

import org.gbif.registry.ws.it.RegistryIntegrationTestsConfiguration;

import javax.sql.DataSource;

import org.junit.jupiter.api.Assertions;
import org.junit.jupiter.api.Disabled;
import org.junit.jupiter.api.Test;
import org.junit.jupiter.api.extension.ExtendWith;
import org.springframework.beans.factory.annotation.Autowired;
import org.springframework.boot.SpringBootConfiguration;
import org.springframework.boot.autoconfigure.EnableAutoConfiguration;
import org.springframework.boot.autoconfigure.amqp.RabbitAutoConfiguration;
import org.springframework.boot.autoconfigure.jdbc.DataSourceAutoConfiguration;
import org.springframework.boot.autoconfigure.jdbc.DataSourceProperties;
import org.springframework.boot.autoconfigure.liquibase.LiquibaseProperties;
import org.springframework.boot.context.properties.ConfigurationProperties;
import org.springframework.boot.test.context.SpringBootTest;
import org.springframework.boot.test.context.TestConfiguration;
import org.springframework.context.annotation.Bean;
import org.springframework.context.annotation.Primary;
import org.springframework.context.annotation.PropertySource;
import org.springframework.test.context.ActiveProfiles;
import org.springframework.test.context.junit.jupiter.SpringExtension;

import com.zaxxer.hikari.HikariDataSource;

import liquibase.integration.spring.SpringLiquibase;

<<<<<<< HEAD
/** Runs the liquibase change logs against an external database. */
=======
/**
 * Runs the liquibase change logs against an external database.
 */
>>>>>>> 11691bc7
@Disabled
@ExtendWith(SpringExtension.class)
@SpringBootTest(classes = {DbMigrationTest.Configuration.class})
@PropertySource(RegistryIntegrationTestsConfiguration.TEST_PROPERTIES)
@ActiveProfiles("test")
@EnableAutoConfiguration(
    exclude = {DataSourceAutoConfiguration.class, RabbitAutoConfiguration.class})
public class DbMigrationTest {

  @Autowired SpringLiquibase springLiquibase;

  @Test
  public void testDbMigration() {
    Assertions.assertNotNull(springLiquibase);
  }

  @TestConfiguration
  @SpringBootConfiguration
  public static class Configuration {

    @Bean
    @Primary
    @ConfigurationProperties("dbmigration.datasource")
    public DataSourceProperties dataSourceProperties() {
      DataSourceProperties dataSourceProperties = new DataSourceProperties();
      dataSourceProperties.setDriverClassName("org.postgresql.Driver");
      return dataSourceProperties;
    }

    @Bean
    @Primary
    @ConfigurationProperties(prefix = "dbmigration.datasource")
    public HikariDataSource dataSource() {
      return dataSourceProperties()
          .initializeDataSourceBuilder()
          .driverClassName("org.postgresql.Driver")
          .type(HikariDataSource.class)
          .build();
    }

    @Bean
    @Primary
    @ConfigurationProperties(prefix = "dbmigration.liquibase")
    public LiquibaseProperties liquibaseProperties() {
      return new LiquibaseProperties();
    }

    @Bean
    @Primary
    public SpringLiquibase liquibase() {
      return springLiquibase(dataSource(), liquibaseProperties());
    }

    private static SpringLiquibase springLiquibase(
        DataSource dataSource, LiquibaseProperties properties) {
      SpringLiquibase liquibase = new SpringLiquibase();
      liquibase.setDataSource(dataSource);
      liquibase.setChangeLog(properties.getChangeLog());
      liquibase.setContexts(properties.getContexts());
      liquibase.setDefaultSchema(properties.getDefaultSchema());
      liquibase.setDropFirst(properties.isDropFirst());
      liquibase.setShouldRun(properties.isEnabled());
      liquibase.setLabels(properties.getLabels());
      liquibase.setChangeLogParameters(properties.getParameters());
      liquibase.setRollbackFile(properties.getRollbackFile());
      return liquibase;
    }
  }
}<|MERGE_RESOLUTION|>--- conflicted
+++ resolved
@@ -41,13 +41,9 @@
 
 import liquibase.integration.spring.SpringLiquibase;
 
-<<<<<<< HEAD
-/** Runs the liquibase change logs against an external database. */
-=======
 /**
  * Runs the liquibase change logs against an external database.
  */
->>>>>>> 11691bc7
 @Disabled
 @ExtendWith(SpringExtension.class)
 @SpringBootTest(classes = {DbMigrationTest.Configuration.class})
