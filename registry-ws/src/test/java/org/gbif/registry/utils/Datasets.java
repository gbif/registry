--- conflicted
+++ resolved
@@ -94,40 +94,6 @@
     return datasetService.get(key);
   }
 
-<<<<<<< HEAD
-  /**
-   * A utility to dump a Dataset as a JSON object to help Node developers see what they might expect.
-  public static void main(String[] args) throws Exception {
-    Dataset d = Datasets.newInstance(UUID.randomUUID(), UUID.randomUUID());
-    d.getContacts().add(Contacts.newInstance());
-    d.addEndpoint(Endpoints.newInstance());
-    d.addMachineTag(MachineTags.newInstance());
-    d.getBibliographicCitations().add(new Citation());
-    d.getCollections().add(new Collection());
-    d.getComments().add(new Comment());
-    d.getCuratorialUnits().add(new CuratorialUnitComposite());
-    d.getBibliographicCitations().add(new Citation());
-    d.getCountryCoverage().add(Country.AFGHANISTAN);
-    d.getDataDescriptions().add(new DataDescription());
-    d.getGeographicCoverages().add(new GeospatialCoverage());
-    d.getIdentifiers().add(new Identifier());
-    d.getKeywordCollections().add(new KeywordCollection());
-    d.setMaintenanceUpdateFrequency(MaintenanceUpdateFrequency.DAILY);
-    d.setProject(new Project());
-    d.setSamplingDescription(new SamplingDescription());
-    d.getTags().add(new Tag());
-    d.getTaxonomicCoverages().add(new TaxonomicCoverages());
-    d.getTemporalCoverages().add(new DateRange());
-    d.getTemporalCoverages().add(new SingleDate());
-    d.getTemporalCoverages().add(new VerbatimTimePeriod());
-
-
-    ObjectMapper mapper = new ObjectMapper();
-    mapper.writerWithDefaultPrettyPrinter().writeValue(System.out, d);
-    String json = mapper.writeValueAsString(d);
-  }
-  */
-=======
   public static String buildExpectedCitation(Dataset dataset, String organizationTitle) {
     return CitationGenerator.generateCitation(dataset, organizationTitle);
   }
@@ -144,6 +110,5 @@
     processedProperties.put("citation.text", expectedCitation);
     return processedProperties;
   }
->>>>>>> edb2f903
 
 }