/*
 * Copyright 2013 Global Biodiversity Information Facility (GBIF)
 * Licensed under the Apache License, Version 2.0 (the "License");
 * you may not use this file except in compliance with the License.
 * You may obtain a copy of the License at
 * http://www.apache.org/licenses/LICENSE-2.0
 * Unless required by applicable law or agreed to in writing, software
 * distributed under the License is distributed on an "AS IS" BASIS,
 * WITHOUT WARRANTIES OR CONDITIONS OF ANY KIND, either express or implied.
 * See the License for the specific language governing permissions and
 * limitations under the License.
 */
package org.gbif.registry;

import static org.gbif.registry.guice.RegistryTestModules.webservice;
import static org.gbif.registry.guice.RegistryTestModules.webserviceBasicAuthClient;
import static org.gbif.registry.guice.RegistryTestModules.webserviceClient;
import static org.junit.Assert.assertEquals;
import static org.junit.Assert.assertNotNull;
import static org.junit.Assert.assertTrue;
import static org.junit.Assert.assertSame;
import java.security.AccessControlException;
import java.time.OffsetDateTime;
import java.time.ZoneOffset;
import java.util.Collections;
import java.util.Date;
import java.util.UUID;
import javax.validation.ValidationException;
import org.gbif.api.model.common.DOI;
import org.gbif.api.model.common.paging.PagingRequest;
import org.gbif.api.model.common.paging.PagingResponse;
import org.gbif.api.model.occurrence.Download;
import org.gbif.api.model.occurrence.DownloadFormat;
import org.gbif.api.model.occurrence.PredicateDownloadRequest;
<<<<<<< HEAD
import org.gbif.api.model.occurrence.SqlDownloadRequest;
=======
>>>>>>> ece587c3
import org.gbif.api.model.occurrence.predicate.EqualsPredicate;
import org.gbif.api.model.occurrence.search.OccurrenceSearchParameter;
import org.gbif.api.service.registry.OccurrenceDownloadService;
import org.gbif.api.vocabulary.License;
import org.gbif.registry.database.DatabaseInitializer;
import org.gbif.registry.database.LiquibaseInitializer;
import org.gbif.registry.database.LiquibaseModules;
import org.gbif.registry.grizzly.RegistryServer;
import org.gbif.registry.ws.fixtures.TestConstants;
import org.gbif.registry.ws.resources.OccurrenceDownloadResource;
import org.gbif.ws.client.filter.SimplePrincipalProvider;
import org.junit.Before;
import org.junit.ClassRule;
import org.junit.Rule;
import org.junit.Test;
import org.junit.runner.RunWith;
import org.junit.runners.Parameterized;
import org.junit.runners.Parameterized.Parameters;
import com.google.common.collect.ImmutableList;
import com.google.inject.Injector;

/**
 * Runs tests for the {@link OccurrenceDownloadService} implementations.
 * This is parameterized to run the same test routines for the following:
 * <ol>
 * <li>The persistence layer</li>
 * <li>The WS service layer</li>
 * <li>The WS service client layer</li>
 * </ol>
 */
@RunWith(Parameterized.class)
public class OccurrenceDownloadIT {

  // Flushes the database on each run
  @ClassRule
  public static final LiquibaseInitializer liquibaseRule = new LiquibaseInitializer(LiquibaseModules.database());

  @ClassRule
  public static final RegistryServer registryServer = RegistryServer.INSTANCE;

  @Rule
  public final DatabaseInitializer databaseRule = new DatabaseInitializer(LiquibaseModules.database());

  private final OccurrenceDownloadService occurrenceDownloadService;

  private final SimplePrincipalProvider simplePrincipalProvider;

  public OccurrenceDownloadIT(
    OccurrenceDownloadService occurrenceDownloadService,
    SimplePrincipalProvider simplePrincipalProvider) {
    this.occurrenceDownloadService = occurrenceDownloadService;
    this.simplePrincipalProvider = simplePrincipalProvider;
  }

  @Parameters
  public static Iterable<Object[]> data() {
    final Injector webservice = webservice();
    final Injector client = webserviceClient();

    return ImmutableList.of(
      new Object[] {webservice.getInstance(OccurrenceDownloadResource.class), null},
      new Object[] {client.getInstance(OccurrenceDownloadService.class),
        client.getInstance(SimplePrincipalProvider.class)});
  }


  /**
   * Creates {@link Download} instance with test data using a predicate request.
   * The key is generated randomly using the class java.util.UUID.
   * The instance generated should be ready and valid to be persisted.
   */
  protected static Download getTestInstanceDownload() {
    Download download = new Download();
    download.setKey(UUID.randomUUID().toString());
    download.setStatus(Download.Status.PREPARING);
    download.setDoi(new DOI("doi:10.1234/1ASCDU"));
    download.setDownloadLink("testUrl");
    download.setEraseAfter(Date.from(OffsetDateTime.now(ZoneOffset.UTC).plusMonths(6).toInstant()));

    return download;
  }

  /**
   * Creates {@link Download} instance with test data using a predicate request.
   * The key is generated randomly using the class java.util.UUID.
   * The instance generated should be ready and valid to be persisted.
   */
  protected static Download getTestInstancePredicateDownload() {
    Download download = getTestInstanceDownload();
    download.setRequest(
      new PredicateDownloadRequest(new EqualsPredicate(OccurrenceSearchParameter.TAXON_KEY, "212"),
        TestConstants.TEST_ADMIN, Collections.singleton("downloadtest@gbif.org"),
        true, DownloadFormat.DWCA));
    return download;
  }
<<<<<<< HEAD
  
=======

>>>>>>> ece587c3
  /**
   * Creates {@link Download} instance with test data using a predicate request.
   * The key is generated randomly using the class java.util.UUID.
   * The instance generated should be ready and valid to be persisted.
   */
  protected static Download getTestInstanceNullPredicateDownload() {
    Download download = getTestInstanceDownload();
    download.setRequest(
      new PredicateDownloadRequest(null,
        TestConstants.TEST_ADMIN, Collections.singleton("downloadtest@gbif.org"),
        true, DownloadFormat.DWCA));
    return download;
  }

<<<<<<< HEAD
  /**
   * Creates {@link Download} instance with test data using a sql request.
   * The key is generated randomly using the class java.util.UUID.
   * The instance generated should be ready and valid to be persisted.
   */
  protected static Download getTestInstanceSqlDownload() {
    Download download = getTestInstanceDownload();
    download.setRequest(new SqlDownloadRequest("SELECT datasetKey FROM occurrence", TestConstants.TEST_ADMIN,
      Collections.singleton("downloadtest@gbif.org"), true));
    return download;
  }
  
  /**
   * Creates {@link Download} instance with test data using a null sql request.
   * The key is generated randomly using the class java.util.UUID.
   * The instance generated should be ready and valid to be persisted.
   */
  protected static Download getTestInstanceNullSqlDownload() {
    Download download = getTestInstanceDownload();
    download.setRequest(new SqlDownloadRequest(null, TestConstants.TEST_ADMIN,
      Collections.singleton("downloadtest@gbif.org"), true));
    return download;
  }

=======
>>>>>>> ece587c3
  @Before
  public void setup() {
    setPrincipal();
  }


  /**
   * Persists a valid {@link Download} instance.
   */
  @Test
  public void testCreate() {
    occurrenceDownloadService.create(getTestInstancePredicateDownload());
  }
<<<<<<< HEAD
  
=======

>>>>>>> ece587c3
  /**
   * Persists a valid {@link Download} instance with null predicates.
   */
  @Test
  public void testCreateWithNullPredicate() {
    occurrenceDownloadService.create(getTestInstanceNullPredicateDownload());
<<<<<<< HEAD
  }

  /**
   * Persists a valid {@link Download} instance with null sql predicates.
   */
  @Test
  public void testCreateWithNullSql() {
    occurrenceDownloadService.create(getTestInstanceNullSqlDownload());
  }
  
  /**
   * Persists a valid {@link Download} instance.
   */
  @Test
  public void testCreateSqlDownload() {
    occurrenceDownloadService.create(getTestInstanceSqlDownload());
=======
>>>>>>> ece587c3
  }

  /**
   * Tests the create and get(key) methods.
   */
  @Test
  public void testCreateAndGet() {
    Download occurrenceDownload = getTestInstancePredicateDownload();
    occurrenceDownloadService.create(occurrenceDownload);
    Download occurrenceDownload2 = occurrenceDownloadService.get(occurrenceDownload.getKey());
    assertNotNull(occurrenceDownload2);
  }
<<<<<<< HEAD
  
=======

>>>>>>> ece587c3
  /**
   * Tests the create and get(key) methods for null predicate.
   */
  @Test
  public void testCreateAndGetNullPredicate() {
    Download occurrenceDownload = getTestInstanceNullPredicateDownload();
    occurrenceDownloadService.create(occurrenceDownload);
    Download occurrenceDownload2 = occurrenceDownloadService.get(occurrenceDownload.getKey());
    assertNotNull(occurrenceDownload2);
  }

  /**
   * Tests the create and get(key) methods for null sql predicate.
   */
  @Test
  public void testCreateAndGetNullSql() {
    Download occurrenceDownload = getTestInstanceNullSqlDownload();
    occurrenceDownloadService.create(occurrenceDownload);
    Download occurrenceDownload2 = occurrenceDownloadService.get(occurrenceDownload.getKey());
    assertNotNull(occurrenceDownload2);
  }
  
  /**
   * Tests the persistence of the DownloadRequest's DownloadFormat.
   */
  @Test
  public void testDownloadFormatPersistence() {
    Download occurrenceDownload = getTestInstancePredicateDownload();
    DownloadFormat format = occurrenceDownload.getRequest().getFormat();
    occurrenceDownloadService.create(occurrenceDownload);
    Download occurrenceDownload2 = occurrenceDownloadService.get(occurrenceDownload.getKey());
    assertNotNull(occurrenceDownload2);
    assertEquals(format, occurrenceDownload2.getRequest().getFormat());
  }

  /**
   * Creates a {@link Download} with a null status which should trigger a validation exception.
   */
  @Test(expected = ValidationException.class)
  public void testCreateWithNullStatus() {
    Download occurrenceDownload = getTestInstancePredicateDownload();
    occurrenceDownload.setStatus(null);
    occurrenceDownloadService.create(occurrenceDownload);
  }

  /**
   * Creates several occurrence download with the same user name. And retrieves the downloads done by the user.
   */
  @Test
  public void testList() {
    //3 PredicateDownloads
    for (int i = 1; i <= 3; i++) {
      occurrenceDownloadService.create(getTestInstancePredicateDownload());
<<<<<<< HEAD
    }

    //3 SqlDownloads
    for (int i = 1; i <= 3; i++) {
      occurrenceDownloadService.create(getTestInstanceSqlDownload());
=======
>>>>>>> ece587c3
    }

    PagingResponse<Download> downloads = occurrenceDownloadService.list(new PagingRequest(0, 20), null);
    int resultSize = downloads.getResults().size();
<<<<<<< HEAD
    long numberOfSqlDownloads = downloads.getResults().stream().filter(d -> d.getRequest() instanceof SqlDownloadRequest).count();
    long numberOfPredicateDownloads = downloads.getResults().stream().filter(d -> d.getRequest() instanceof PredicateDownloadRequest).count();
    //All numbers are compare to 2 different values because this each run twice: one for the WS and once for the MyBatis layer
    assertTrue("A total of 6 or 12 records must be returned", resultSize == 6 || resultSize == 12);
    assertTrue("A total of 3 or 6 SqlDownloads must be returned", numberOfSqlDownloads == 3L || numberOfSqlDownloads == 6L);
    assertTrue("A total of 3 or 6 PredicateDownloads must be returned", numberOfPredicateDownloads == 3L || numberOfPredicateDownloads == 6L);
=======
    long numberOfPredicateDownloads = downloads.getResults().stream().filter(d -> d.getRequest() instanceof PredicateDownloadRequest).count();
    //All numbers are compare to 2 different values because this each run twice: one for the WS and once for the MyBatis layer
    assertEquals("A total of 3 records must be returned", 3, resultSize);
    assertEquals("A total of 3 PredicateDownloads must be returned", 3L, numberOfPredicateDownloads);
>>>>>>> ece587c3
  }

  /**
   * Creates several occurrence download with the same user name and attempts to get them with a different user name.
   */
  @Test(expected = AccessControlException.class)
  public void testListByUnauthorizedUser() {
    // This test applies to web service calls only, requires a security context.
    if (simplePrincipalProvider != null) {
      for (int i = 1; i <= 5; i++) {
        occurrenceDownloadService.create(getTestInstancePredicateDownload());
      }
      final Injector clientBasicAuth = webserviceBasicAuthClient(TestConstants.TEST_USER, TestConstants.TEST_USER);
      OccurrenceDownloadService downloadServiceAuth = clientBasicAuth.getInstance(OccurrenceDownloadService.class);
      assertTrue("List by user operation should return 5 records",
        downloadServiceAuth.listByUser(TestConstants.TEST_ADMIN, new PagingRequest(3, 5),null).getResults().size() > 0);

    } else {
      // Just to make the test pass for the webservice version
      throw new AccessControlException("Fake exception");
    }
  }

  /**
   * Creates several occurrence download with the same user name. And retrieves the downloads done by the user.
   */
  @Test
  public void testListByUser() {
    for (int i = 1; i <= 5; i++) {
      occurrenceDownloadService.create(getTestInstancePredicateDownload());
    }
    assertTrue("List by user operation should return 5 records",
      occurrenceDownloadService.listByUser(TestConstants.TEST_ADMIN, new PagingRequest(3, 5),null).getResults().size() > 0);
  }

  /**
   * Creates several occurrence download with running status and retrieves the downloads done by status.
   */
  @Test
  public void testListByStatus() {
    for (int i = 1; i <= 5; i++) {
      occurrenceDownloadService.create(getTestInstancePredicateDownload());
    }
    assertTrue("List by user operation should return 5 records",
               occurrenceDownloadService.list(new PagingRequest(0, 5), Download.Status.EXECUTING_STATUSES).getResults().size() > 0);
  }

  /**
   * Creates several occurrence download with the same user name. And retrieves the downloads done by the user.
   */
  @Test
  public void testListByUserAndStatus() {
    for (int i = 1; i <= 5; i++) {
      occurrenceDownloadService.create(getTestInstancePredicateDownload());
    }
    assertTrue("List by user and status operation should return 5 records",
               occurrenceDownloadService.listByUser(TestConstants.TEST_ADMIN, new PagingRequest(0, 5),
                       Download.Status.EXECUTING_STATUSES).getResults().size() > 0);
  }

  /**
   * Tests the status update of {@link Download}.
   */
  @Test
  public void testUpdateStatus() {
    Download occurrenceDownload = getTestInstancePredicateDownload();
    occurrenceDownloadService.create(occurrenceDownload);
    occurrenceDownload.setStatus(Download.Status.RUNNING);
    occurrenceDownload.setSize(200L);
    occurrenceDownload.setTotalRecords(600L);
    occurrenceDownload.setDoi(new DOI("doi:10.1234/1ASCDU"));
    occurrenceDownload.setLicense(License.CC0_1_0);
    occurrenceDownloadService.update(occurrenceDownload);
    Download occurrenceDownload2 = occurrenceDownloadService.get(occurrenceDownload.getKey());
    assertSame(Download.Status.RUNNING, occurrenceDownload2.getStatus());
    assertEquals(200, occurrenceDownload2.getSize());
    assertEquals(600, occurrenceDownload2.getTotalRecords());
  }


  /**
   * Tests the status update of {@link Download}.
   */
  @Test
  public void testUpdateStatusCompleted() {
    Download occurrenceDownload = getTestInstancePredicateDownload();
    occurrenceDownloadService.create(occurrenceDownload);
    // reload to get latest db modifications like created date
    occurrenceDownload = occurrenceDownloadService.get(occurrenceDownload.getKey());

    occurrenceDownload.setStatus(Download.Status.SUCCEEDED);
    occurrenceDownload.setSize(200L);
    occurrenceDownload.setTotalRecords(600L);
    occurrenceDownload.setDoi(new DOI("doi:10.1234/1ASCDU"));
    occurrenceDownloadService.update(occurrenceDownload);
    Download occurrenceDownload2 = occurrenceDownloadService.get(occurrenceDownload.getKey());
    assertSame(Download.Status.SUCCEEDED, occurrenceDownload2.getStatus());
    assertNotNull(occurrenceDownload2.getModified());
    assertEquals(200L, occurrenceDownload2.getSize());
    assertEquals(600L, occurrenceDownload2.getTotalRecords());
  }


  private void setPrincipal() {
    // reset SimplePrincipleProvider, configured for web service client tests only
    if (simplePrincipalProvider != null) {
      simplePrincipalProvider.setPrincipal(TestConstants.TEST_ADMIN);
    }
  }

}<|MERGE_RESOLUTION|>--- conflicted
+++ resolved
@@ -32,10 +32,6 @@
 import org.gbif.api.model.occurrence.Download;
 import org.gbif.api.model.occurrence.DownloadFormat;
 import org.gbif.api.model.occurrence.PredicateDownloadRequest;
-<<<<<<< HEAD
-import org.gbif.api.model.occurrence.SqlDownloadRequest;
-=======
->>>>>>> ece587c3
 import org.gbif.api.model.occurrence.predicate.EqualsPredicate;
 import org.gbif.api.model.occurrence.search.OccurrenceSearchParameter;
 import org.gbif.api.service.registry.OccurrenceDownloadService;
@@ -131,11 +127,7 @@
         true, DownloadFormat.DWCA));
     return download;
   }
-<<<<<<< HEAD
-  
-=======
-
->>>>>>> ece587c3
+
   /**
    * Creates {@link Download} instance with test data using a predicate request.
    * The key is generated randomly using the class java.util.UUID.
@@ -150,33 +142,6 @@
     return download;
   }
 
-<<<<<<< HEAD
-  /**
-   * Creates {@link Download} instance with test data using a sql request.
-   * The key is generated randomly using the class java.util.UUID.
-   * The instance generated should be ready and valid to be persisted.
-   */
-  protected static Download getTestInstanceSqlDownload() {
-    Download download = getTestInstanceDownload();
-    download.setRequest(new SqlDownloadRequest("SELECT datasetKey FROM occurrence", TestConstants.TEST_ADMIN,
-      Collections.singleton("downloadtest@gbif.org"), true));
-    return download;
-  }
-  
-  /**
-   * Creates {@link Download} instance with test data using a null sql request.
-   * The key is generated randomly using the class java.util.UUID.
-   * The instance generated should be ready and valid to be persisted.
-   */
-  protected static Download getTestInstanceNullSqlDownload() {
-    Download download = getTestInstanceDownload();
-    download.setRequest(new SqlDownloadRequest(null, TestConstants.TEST_ADMIN,
-      Collections.singleton("downloadtest@gbif.org"), true));
-    return download;
-  }
-
-=======
->>>>>>> ece587c3
   @Before
   public void setup() {
     setPrincipal();
@@ -190,36 +155,13 @@
   public void testCreate() {
     occurrenceDownloadService.create(getTestInstancePredicateDownload());
   }
-<<<<<<< HEAD
-  
-=======
-
->>>>>>> ece587c3
+
   /**
    * Persists a valid {@link Download} instance with null predicates.
    */
   @Test
   public void testCreateWithNullPredicate() {
     occurrenceDownloadService.create(getTestInstanceNullPredicateDownload());
-<<<<<<< HEAD
-  }
-
-  /**
-   * Persists a valid {@link Download} instance with null sql predicates.
-   */
-  @Test
-  public void testCreateWithNullSql() {
-    occurrenceDownloadService.create(getTestInstanceNullSqlDownload());
-  }
-  
-  /**
-   * Persists a valid {@link Download} instance.
-   */
-  @Test
-  public void testCreateSqlDownload() {
-    occurrenceDownloadService.create(getTestInstanceSqlDownload());
-=======
->>>>>>> ece587c3
   }
 
   /**
@@ -232,11 +174,7 @@
     Download occurrenceDownload2 = occurrenceDownloadService.get(occurrenceDownload.getKey());
     assertNotNull(occurrenceDownload2);
   }
-<<<<<<< HEAD
-  
-=======
-
->>>>>>> ece587c3
+
   /**
    * Tests the create and get(key) methods for null predicate.
    */
@@ -248,17 +186,6 @@
     assertNotNull(occurrenceDownload2);
   }
 
-  /**
-   * Tests the create and get(key) methods for null sql predicate.
-   */
-  @Test
-  public void testCreateAndGetNullSql() {
-    Download occurrenceDownload = getTestInstanceNullSqlDownload();
-    occurrenceDownloadService.create(occurrenceDownload);
-    Download occurrenceDownload2 = occurrenceDownloadService.get(occurrenceDownload.getKey());
-    assertNotNull(occurrenceDownload2);
-  }
-  
   /**
    * Tests the persistence of the DownloadRequest's DownloadFormat.
    */
@@ -290,31 +217,14 @@
     //3 PredicateDownloads
     for (int i = 1; i <= 3; i++) {
       occurrenceDownloadService.create(getTestInstancePredicateDownload());
-<<<<<<< HEAD
-    }
-
-    //3 SqlDownloads
-    for (int i = 1; i <= 3; i++) {
-      occurrenceDownloadService.create(getTestInstanceSqlDownload());
-=======
->>>>>>> ece587c3
     }
 
     PagingResponse<Download> downloads = occurrenceDownloadService.list(new PagingRequest(0, 20), null);
     int resultSize = downloads.getResults().size();
-<<<<<<< HEAD
-    long numberOfSqlDownloads = downloads.getResults().stream().filter(d -> d.getRequest() instanceof SqlDownloadRequest).count();
-    long numberOfPredicateDownloads = downloads.getResults().stream().filter(d -> d.getRequest() instanceof PredicateDownloadRequest).count();
-    //All numbers are compare to 2 different values because this each run twice: one for the WS and once for the MyBatis layer
-    assertTrue("A total of 6 or 12 records must be returned", resultSize == 6 || resultSize == 12);
-    assertTrue("A total of 3 or 6 SqlDownloads must be returned", numberOfSqlDownloads == 3L || numberOfSqlDownloads == 6L);
-    assertTrue("A total of 3 or 6 PredicateDownloads must be returned", numberOfPredicateDownloads == 3L || numberOfPredicateDownloads == 6L);
-=======
     long numberOfPredicateDownloads = downloads.getResults().stream().filter(d -> d.getRequest() instanceof PredicateDownloadRequest).count();
     //All numbers are compare to 2 different values because this each run twice: one for the WS and once for the MyBatis layer
     assertEquals("A total of 3 records must be returned", 3, resultSize);
     assertEquals("A total of 3 PredicateDownloads must be returned", 3L, numberOfPredicateDownloads);
->>>>>>> ece587c3
   }
 
   /**
