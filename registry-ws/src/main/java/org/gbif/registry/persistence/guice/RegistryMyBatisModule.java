--- conflicted
+++ resolved
@@ -195,13 +195,9 @@
       addAlias("PredicateTypeHandler").to(PredicateTypeHandler.class);
       addAlias("StringArrayTypeHandler").to(StringArrayTypeHandler.class);
       addAlias("UriArrayTypeHandler").to(UriArrayTypeHandler.class);
-<<<<<<< HEAD
-
-=======
       addAlias("DisciplineArrayTypeHandler").to(DisciplineArrayTypeHandler.class);
       addAlias("CollectionContentTypeArrayTypeHandler").to(CollectionContentTypeArrayTypeHandler.class);
       addAlias("PreservationTypeArrayTypeHandler").to(PreservationTypeArrayTypeHandler.class);
->>>>>>> bb50c37e
     }
 
     @Override
