--- conflicted
+++ resolved
@@ -53,7 +53,6 @@
 import javax.ws.rs.core.SecurityContext;
 
 import com.google.common.annotations.VisibleForTesting;
-import com.google.common.base.Preconditions;
 import com.google.common.base.Strings;
 import com.google.common.eventbus.EventBus;
 import com.google.inject.Inject;
@@ -146,6 +145,8 @@
   @Path("{key}/endorsement")
   @RolesAllowed(GBIF_SCHEME_APP_ROLE)
   public Response confirmEndorsement(@PathParam("key") UUID organizationKey, ChallengeCodeParameter challengeCodeParameter) {
+    System.out.println("confirmEndorsement organizationKey: " + organizationKey + ", challengeCodeParameter: "
+            + challengeCodeParameter.getChallengeCode());
     if(confirmEndorsement(organizationKey, challengeCodeParameter.getChallengeCode())){
       return Response.noContent().build();
     }
@@ -154,6 +155,7 @@
 
   @Override
   public boolean confirmEndorsement(UUID organizationKey, UUID confirmationKey) {
+
     return organizationEndorsementService.confirmOrganization(organizationKey, confirmationKey);
   }
 
@@ -254,16 +256,11 @@
     return pagingResponse(page, organizationMapper.countNonPublishing(), organizationMapper.nonPublishing(page));
   }
 
-<<<<<<< HEAD
-  @Override
-  public List<KeyTitleResult> suggest(@Nullable String s) {
-    return null;
-=======
+
   @Path("suggest")
   @GET
   public List<KeyTitleResult> suggest(@QueryParam("q") String label) {
     return organizationMapper.suggest(label);
->>>>>>> fe359532
   }
 
   /**
