--- conflicted
+++ resolved
@@ -85,7 +85,6 @@
 import static org.gbif.registry.security.UserRoles.ADMIN_ROLE;
 
 @io.swagger.v3.oas.annotations.tags.Tag(
-<<<<<<< HEAD
   name = "Technical installations",
   description = "A **technical installation** serves datasets.  They usually represent installations of the " +
     "[GBIF IPT](https://www.gbif.org/ipt) or other HTTP-accessible data repositories.\n\n" +
@@ -95,20 +94,6 @@
     "machine tags, comments, and metadata descriptions is physical, meaning the entries are permanently removed.",
   extensions = @io.swagger.v3.oas.annotations.extensions.Extension(
     name = "Order", properties = @ExtensionProperty(name = "Order", value = "0500")))
-=======
-    name = "Installations",
-    description =
-        "A **technical installation** serves datasets.  They usually represent installations of the "
-            + "[GBIF IPT](https://www.gbif.org/ipt) or other HTTP-accessible data repositories.\n\n"
-            + "The installation API provides CRUD and discovery services for installations.\n\n"
-            + "Please note deletion of installations is logical, meaning installation entries remain registered forever and only get a "
-            + "deleted timestamp. On the other hand, deletion of an installation's contacts, endpoints, identifiers, tags, "
-            + "machine tags, comments, and metadata descriptions is physical, meaning the entries are permanently removed.",
-    extensions =
-        @io.swagger.v3.oas.annotations.extensions.Extension(
-            name = "Order",
-            properties = @ExtensionProperty(name = "Order", value = "0500")))
->>>>>>> ba527d41
 @Validated
 @Primary
 @RestController
