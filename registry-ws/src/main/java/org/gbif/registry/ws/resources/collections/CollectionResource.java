--- conflicted
+++ resolved
@@ -42,10 +42,6 @@
 import java.nio.file.attribute.PosixFilePermissions;
 import java.util.Arrays;
 import java.util.Date;
-<<<<<<< HEAD
-import java.util.HashSet;
-=======
->>>>>>> 73c2b329
 import java.util.List;
 import java.util.Set;
 import java.util.UUID;
@@ -719,16 +715,6 @@
   }
 
   private static Set<PosixFilePermission> filePermissions() {
-<<<<<<< HEAD
-    return new HashSet<>(
-        Arrays.asList(
-            PosixFilePermission.OWNER_WRITE,
-            PosixFilePermission.OWNER_READ,
-            PosixFilePermission.OWNER_EXECUTE,
-            PosixFilePermission.OTHERS_WRITE,
-            PosixFilePermission.OTHERS_READ,
-            PosixFilePermission.OTHERS_EXECUTE));
-=======
     return Set.of(
         PosixFilePermission.OWNER_WRITE,
         PosixFilePermission.OWNER_READ,
@@ -736,7 +722,6 @@
         PosixFilePermission.OTHERS_WRITE,
         PosixFilePermission.OTHERS_READ,
         PosixFilePermission.OTHERS_EXECUTE);
->>>>>>> 73c2b329
   }
 
   private static Path zipFiles(
@@ -813,11 +798,7 @@
         @Parameter(
             name = "individualCount",
             description =
-<<<<<<< HEAD
-                "Individual count of the descriptor. It supports ranges and a '*' can be used as a wildcard",
-=======
                 "Individual count of the descriptor. It supports ranges and a `*` can be used as a wildcard",
->>>>>>> 73c2b329
             schema = @Schema(implementation = String.class),
             in = ParameterIn.QUERY),
         @Parameter(
