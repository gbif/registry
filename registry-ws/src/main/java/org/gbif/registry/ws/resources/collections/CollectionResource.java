/*
 * Copyright 2020 Global Biodiversity Information Facility (GBIF)
 *
 * Licensed under the Apache License, Version 2.0 (the "License");
 * you may not use this file except in compliance with the License.
 * You may obtain a copy of the License at
 *
 *     http://www.apache.org/licenses/LICENSE-2.0
 *
 * Unless required by applicable law or agreed to in writing, software
 * distributed under the License is distributed on an "AS IS" BASIS,
 * WITHOUT WARRANTIES OR CONDITIONS OF ANY KIND, either express or implied.
 * See the License for the specific language governing permissions and
 * limitations under the License.
 */
package org.gbif.registry.ws.resources.collections;

import org.gbif.api.annotation.NullToNotFound;
import org.gbif.api.model.collections.Collection;
import org.gbif.api.model.collections.request.CollectionSearchRequest;
import org.gbif.api.model.collections.suggestions.CollectionChangeSuggestion;
import org.gbif.api.model.collections.view.CollectionView;
import org.gbif.api.model.common.export.ExportFormat;
import org.gbif.api.model.common.paging.Pageable;
import org.gbif.api.model.common.paging.PagingResponse;
import org.gbif.api.model.registry.search.collections.KeyCodeNameResult;
import org.gbif.api.service.collections.CollectionService;
import org.gbif.api.util.iterables.Iterables;
import org.gbif.registry.service.collections.duplicates.CollectionDuplicatesService;
import org.gbif.registry.service.collections.merge.CollectionMergeService;
import org.gbif.registry.service.collections.suggestions.CollectionChangeSuggestionService;
import org.gbif.registry.ws.export.CsvWriter;

import java.io.BufferedWriter;
import java.io.IOException;
import java.io.OutputStreamWriter;
import java.io.Writer;
import java.util.List;
import java.util.UUID;

import javax.servlet.http.HttpServletResponse;

import org.springframework.http.ContentDisposition;
import org.springframework.http.HttpHeaders;
import org.springframework.http.MediaType;
import org.springframework.web.bind.annotation.GetMapping;
import org.springframework.web.bind.annotation.PathVariable;
import org.springframework.web.bind.annotation.RequestMapping;
import org.springframework.web.bind.annotation.RequestParam;
import org.springframework.web.bind.annotation.RestController;

/**
 * Class that acts both as the WS endpoint for {@link Collection} entities and also provides an
 * implementation of {@link CollectionService}.
 */
@RestController
@RequestMapping(value = "grscicoll/collection", produces = MediaType.APPLICATION_JSON_VALUE)
public class CollectionResource
    extends PrimaryCollectionEntityResource<Collection, CollectionChangeSuggestion> {

  public final CollectionService collectionService;

<<<<<<< HEAD
  // Prefix for the export file format
  private static final String EXPORT_FILE_PRE = "attachment; filename=collections.";
=======
  //Prefix for the export file format
  private final static String EXPORT_FILE_NAME = "%scollections.%s";
>>>>>>> c774a785

  // Page size to iterate over download stats export service
  private static final int EXPORT_LIMIT = 1_000;

  public CollectionResource(
      CollectionMergeService collectionMergeService,
      CollectionDuplicatesService duplicatesService,
      CollectionService collectionService,
      CollectionChangeSuggestionService collectionChangeSuggestionService) {
    super(
        collectionMergeService,
        collectionService,
        collectionChangeSuggestionService,
        duplicatesService,
        Collection.class);
    this.collectionService = collectionService;
  }

  @GetMapping("{key}")
  @NullToNotFound("/grscicoll/collection/{key}")
  public CollectionView getCollectionView(@PathVariable UUID key) {
    return collectionService.getCollectionView(key);
  }

  @GetMapping
  public PagingResponse<CollectionView> list(CollectionSearchRequest searchRequest) {
    return collectionService.list(searchRequest);
  }

  private String getExportFileHeader(CollectionSearchRequest searchRequest, ExportFormat format) {
    String preFileName = CsvWriter.notNullJoiner("-",
                                                 searchRequest.getCountry() != null? searchRequest.getCountry().getIso2LetterCode() : null,
                                                 searchRequest.getCity(),
                                                 searchRequest.getInstitution() != null? searchRequest.getInstitution().toString() : null,
                                                 searchRequest.getAlternativeCode(),
                                                 searchRequest.getCode(),
                                                 searchRequest.getName(),
                                                 searchRequest.getContact() != null? searchRequest.getContact().toString() : null,
                                                 searchRequest.getIdentifierType() != null? searchRequest.getIdentifierType().name() : null,
                                                 searchRequest.getIdentifier(),
                                                 searchRequest.getMachineTagNamespace(),
                                                 searchRequest.getMachineTagName(),
                                                 searchRequest.getMachineTagValue(),
                                                 searchRequest.getFuzzyName(),
                                                 searchRequest.getQ()
    );
    if(preFileName.length() > 0) {
      preFileName += "-";
    }
    return ContentDisposition
            .builder("attachment")
            .filename(String.format(EXPORT_FILE_NAME, preFileName, format.name().toLowerCase()))
            .build()
            .toString();
  }

  @GetMapping("export")
<<<<<<< HEAD
  public void export(
      HttpServletResponse response,
      @RequestParam(value = "format", defaultValue = "TSV") ExportFormat format,
      CollectionSearchRequest searchRequest)
      throws IOException {
    response.setHeader(
        HttpHeaders.CONTENT_DISPOSITION, EXPORT_FILE_PRE + format.name().toLowerCase());
=======
  public void export(HttpServletResponse response,
                     @RequestParam(value = "format", defaultValue = "TSV") ExportFormat format,
                     CollectionSearchRequest searchRequest) throws IOException {

    response.setHeader(HttpHeaders.CONTENT_DISPOSITION, getExportFileHeader(searchRequest, format));
>>>>>>> c774a785

    try (Writer writer = new BufferedWriter(new OutputStreamWriter(response.getOutputStream()))) {
      CsvWriter.collections(
              Iterables.collections(searchRequest, collectionService, EXPORT_LIMIT), format)
          .export(writer);
    }
  }

  @GetMapping("deleted")
  public PagingResponse<CollectionView> listDeleted(
      @RequestParam(value = "replacedBy", required = false) UUID replacedBy, Pageable page) {
    return collectionService.listDeleted(replacedBy, page);
  }

  @GetMapping("suggest")
  public List<KeyCodeNameResult> suggest(@RequestParam(value = "q", required = false) String q) {
    return collectionService.suggest(q);
  }
}<|MERGE_RESOLUTION|>--- conflicted
+++ resolved
@@ -60,13 +60,8 @@
 
   public final CollectionService collectionService;
 
-<<<<<<< HEAD
-  // Prefix for the export file format
-  private static final String EXPORT_FILE_PRE = "attachment; filename=collections.";
-=======
   //Prefix for the export file format
-  private final static String EXPORT_FILE_NAME = "%scollections.%s";
->>>>>>> c774a785
+  private static final String EXPORT_FILE_NAME = "%scollections.%s";
 
   // Page size to iterate over download stats export service
   private static final int EXPORT_LIMIT = 1_000;
@@ -124,26 +119,15 @@
   }
 
   @GetMapping("export")
-<<<<<<< HEAD
-  public void export(
-      HttpServletResponse response,
-      @RequestParam(value = "format", defaultValue = "TSV") ExportFormat format,
-      CollectionSearchRequest searchRequest)
-      throws IOException {
-    response.setHeader(
-        HttpHeaders.CONTENT_DISPOSITION, EXPORT_FILE_PRE + format.name().toLowerCase());
-=======
   public void export(HttpServletResponse response,
                      @RequestParam(value = "format", defaultValue = "TSV") ExportFormat format,
                      CollectionSearchRequest searchRequest) throws IOException {
 
     response.setHeader(HttpHeaders.CONTENT_DISPOSITION, getExportFileHeader(searchRequest, format));
->>>>>>> c774a785
 
     try (Writer writer = new BufferedWriter(new OutputStreamWriter(response.getOutputStream()))) {
-      CsvWriter.collections(
-              Iterables.collections(searchRequest, collectionService, EXPORT_LIMIT), format)
-          .export(writer);
+      CsvWriter.collections(Iterables.collections(searchRequest, collectionService, EXPORT_LIMIT), format)
+        .export(writer);
     }
   }
 
