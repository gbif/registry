--- conflicted
+++ resolved
@@ -71,7 +71,6 @@
 import static org.gbif.registry.security.UserRoles.EDITOR_ROLE;
 
 @io.swagger.v3.oas.annotations.tags.Tag(
-<<<<<<< HEAD
   name = "Participant nodes",
   description = "Each of GBIF's formal participants designates and establishes a **node** responsible for " +
     "coordinating GBIF-related in-country activities.\n\n" +
@@ -84,21 +83,6 @@
     "exist but are not documented here.",
   extensions = @io.swagger.v3.oas.annotations.extensions.Extension(
     name = "Order", properties = @ExtensionProperty(name = "Order", value = "0300")))
-=======
-    name = "Nodes",
-    description =
-        "Each of GBIF's formal participants designates and establishes a **node** responsible for "
-            + "coordinating GBIF-related in-country activities.\n\n"
-            + "The nodes API provides CRUD and discovery services for nodes. Its most prominent use on the GBIF "
-            + "portal is to drive the [GBIF network page](https://www.gbif.org/the-gbif-network) and country pages.\n\n"
-            + "Please note deletion of nodes is logical, meaning node entries remain registered forever and only get a "
-            + "deleted timestamp. On the other hand, deletion of a nodes's endpoints, identifiers, tags, "
-            + "machine tags, comments, and metadata descriptions is physical, meaning the entries are permanently removed.",
-    extensions =
-        @io.swagger.v3.oas.annotations.extensions.Extension(
-            name = "Order",
-            properties = @ExtensionProperty(name = "Order", value = "0300")))
->>>>>>> a9690a38
 @Validated
 @Primary
 @RestController
