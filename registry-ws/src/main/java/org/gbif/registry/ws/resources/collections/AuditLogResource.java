--- conflicted
+++ resolved
@@ -50,22 +50,11 @@
  * implementation of {@link CollectionService}.
  */
 @io.swagger.v3.oas.annotations.tags.Tag(
-<<<<<<< HEAD
   name = "GRSciColl Audit log",
   description = "This services provides an audit log that tracks all the changes made to GRSciColl entities. " +
     "Its usage is reserved for administrators.",
   extensions = @io.swagger.v3.oas.annotations.extensions.Extension(
     name = "Order", properties = @ExtensionProperty(name = "Order", value = "1500")))
-=======
-    name = "Audit log",
-    description =
-        "This services provides an audit log that tracks all the changes made to GRSciColl entities. "
-            + "Its usage is reserved for administrators.",
-    extensions =
-        @io.swagger.v3.oas.annotations.extensions.Extension(
-            name = "Order",
-            properties = @ExtensionProperty(name = "Order", value = "1500")))
->>>>>>> ba527d41
 @RestController
 @RequestMapping(value = "grscicoll/auditLog", produces = MediaType.APPLICATION_JSON_VALUE)
 public class AuditLogResource {
