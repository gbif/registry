/*
 * Copyright 2020 Global Biodiversity Information Facility (GBIF)
 *
 * Licensed under the Apache License, Version 2.0 (the "License");
 * you may not use this file except in compliance with the License.
 * You may obtain a copy of the License at
 *
 *     http://www.apache.org/licenses/LICENSE-2.0
 *
 * Unless required by applicable law or agreed to in writing, software
 * distributed under the License is distributed on an "AS IS" BASIS,
 * WITHOUT WARRANTIES OR CONDITIONS OF ANY KIND, either express or implied.
 * See the License for the specific language governing permissions and
 * limitations under the License.
 */
package org.gbif.registry.ws.resources.collections;

import org.gbif.api.annotation.NullToNotFound;
import org.gbif.api.model.collections.Institution;
import org.gbif.api.model.collections.merge.ConvertToCollectionParams;
import org.gbif.api.model.collections.request.InstitutionSearchRequest;
import org.gbif.api.model.collections.suggestions.InstitutionChangeSuggestion;
import org.gbif.api.model.common.export.ExportFormat;
import org.gbif.api.model.common.paging.Pageable;
import org.gbif.api.model.common.paging.PagingResponse;
import org.gbif.api.model.registry.search.collections.KeyCodeNameResult;
import org.gbif.api.service.collections.InstitutionService;
import org.gbif.api.util.iterables.Iterables;
import org.gbif.registry.service.collections.duplicates.InstitutionDuplicatesService;
import org.gbif.registry.service.collections.merge.InstitutionMergeService;
import org.gbif.registry.service.collections.suggestions.InstitutionChangeSuggestionService;
import org.gbif.registry.ws.export.CsvWriter;

import java.io.BufferedWriter;
import java.io.IOException;
import java.io.OutputStreamWriter;
import java.io.Writer;
import java.util.List;
import java.util.UUID;

import javax.servlet.http.HttpServletResponse;

import org.springframework.http.ContentDisposition;
import org.springframework.http.HttpHeaders;
import org.springframework.http.MediaType;
import org.springframework.web.bind.annotation.GetMapping;
import org.springframework.web.bind.annotation.PathVariable;
import org.springframework.web.bind.annotation.PostMapping;
import org.springframework.web.bind.annotation.RequestBody;
import org.springframework.web.bind.annotation.RequestMapping;
import org.springframework.web.bind.annotation.RequestParam;
import org.springframework.web.bind.annotation.RestController;

/**
 * Class that acts both as the WS endpoint for {@link Institution} entities and also provides an *
 * implementation of {@link InstitutionService}.
 */
@RestController
@RequestMapping(value = "grscicoll/institution", produces = MediaType.APPLICATION_JSON_VALUE)
public class InstitutionResource
    extends PrimaryCollectionEntityResource<Institution, InstitutionChangeSuggestion> {

<<<<<<< HEAD
  // Prefix for the export file format
  private static final String EXPORT_FILE_PRE = "attachment; filename=institutions.";
=======
  //Prefix for the export file format
  private final static String EXPORT_FILE_NAME = "%sinstitutions.%s";
>>>>>>> c5634676

  // Page size to iterate over download stats export service
  private static final int EXPORT_LIMIT = 1_000;

  private final InstitutionService institutionService;
  private final InstitutionMergeService institutionMergeService;

  public InstitutionResource(
      InstitutionMergeService institutionMergeService,
      InstitutionDuplicatesService duplicatesService,
      InstitutionService institutionService,
      InstitutionChangeSuggestionService institutionChangeSuggestionService) {
    super(
        institutionMergeService,
        institutionService,
        institutionChangeSuggestionService,
        duplicatesService,
        Institution.class);
    this.institutionService = institutionService;
    this.institutionMergeService = institutionMergeService;
  }

  @GetMapping("{key}")
  @NullToNotFound("/grscicoll/institution/{key}")
  public Institution get(@PathVariable UUID key) {
    return institutionService.get(key);
  }

  @GetMapping
  public PagingResponse<Institution> list(InstitutionSearchRequest searchRequest) {
    return institutionService.list(searchRequest);
  }

  private String getExportFileHeader(InstitutionSearchRequest searchRequest, ExportFormat format) {
    String preFileName = CsvWriter.notNullJoiner("-",
                                                searchRequest.getCountry() != null? searchRequest.getCountry().getIso2LetterCode() : null,
                                                searchRequest.getCity(),
                                                searchRequest.getAlternativeCode(),
                                                searchRequest.getCode(),
                                                searchRequest.getName(),
                                                searchRequest.getContact() != null? searchRequest.getContact().toString() : null,
                                                searchRequest.getIdentifierType() != null? searchRequest.getIdentifierType().name() : null,
                                                searchRequest.getIdentifier(),
                                                searchRequest.getMachineTagNamespace(),
                                                searchRequest.getMachineTagName(),
                                                searchRequest.getMachineTagValue(),
                                                searchRequest.getFuzzyName(),
                                                searchRequest.getQ()
                                                );
    if(preFileName.length() > 0) {
      preFileName += "-";
    }

    return ContentDisposition
            .builder("attachment")
            .filename(String.format(EXPORT_FILE_NAME, preFileName, format.name().toLowerCase()))
            .build()
            .toString();
  }

  @GetMapping("export")
<<<<<<< HEAD
  public void export(
      HttpServletResponse response,
      @RequestParam(value = "format", defaultValue = "TSV") ExportFormat format,
      InstitutionSearchRequest searchRequest)
      throws IOException {
    response.setHeader(
        HttpHeaders.CONTENT_DISPOSITION, EXPORT_FILE_PRE + format.name().toLowerCase());
=======
  public void export(HttpServletResponse response,
                     @RequestParam(value = "format", defaultValue = "TSV") ExportFormat format,
                     InstitutionSearchRequest searchRequest) throws IOException {
    response.setHeader(HttpHeaders.CONTENT_DISPOSITION, getExportFileHeader(searchRequest, format));
>>>>>>> c5634676

    try (Writer writer = new BufferedWriter(new OutputStreamWriter(response.getOutputStream()))) {
      CsvWriter.institutions(
              Iterables.institutions(searchRequest, institutionService, EXPORT_LIMIT), format)
          .export(writer);
    }
  }

  @GetMapping("deleted")
  public PagingResponse<Institution> listDeleted(
      @RequestParam(value = "replacedBy", required = false) UUID replacedBy, Pageable page) {
    return institutionService.listDeleted(replacedBy, page);
  }

  @GetMapping("suggest")
  public List<KeyCodeNameResult> suggest(@RequestParam(value = "q", required = false) String q) {
    return institutionService.suggest(q);
  }

  @PostMapping("{key}/convertToCollection")
  public UUID convertToCollection(
      @PathVariable("key") UUID entityKey, @RequestBody ConvertToCollectionParams params) {
    return institutionMergeService.convertToCollection(
        entityKey, params.getInstitutionForNewCollectionKey(), params.getNameForNewInstitution());
  }
}<|MERGE_RESOLUTION|>--- conflicted
+++ resolved
@@ -60,13 +60,8 @@
 public class InstitutionResource
     extends PrimaryCollectionEntityResource<Institution, InstitutionChangeSuggestion> {
 
-<<<<<<< HEAD
-  // Prefix for the export file format
-  private static final String EXPORT_FILE_PRE = "attachment; filename=institutions.";
-=======
   //Prefix for the export file format
-  private final static String EXPORT_FILE_NAME = "%sinstitutions.%s";
->>>>>>> c5634676
+  private static final String EXPORT_FILE_NAME = "%sinstitutions.%s";
 
   // Page size to iterate over download stats export service
   private static final int EXPORT_LIMIT = 1_000;
@@ -128,25 +123,14 @@
   }
 
   @GetMapping("export")
-<<<<<<< HEAD
-  public void export(
-      HttpServletResponse response,
-      @RequestParam(value = "format", defaultValue = "TSV") ExportFormat format,
-      InstitutionSearchRequest searchRequest)
-      throws IOException {
-    response.setHeader(
-        HttpHeaders.CONTENT_DISPOSITION, EXPORT_FILE_PRE + format.name().toLowerCase());
-=======
   public void export(HttpServletResponse response,
                      @RequestParam(value = "format", defaultValue = "TSV") ExportFormat format,
                      InstitutionSearchRequest searchRequest) throws IOException {
     response.setHeader(HttpHeaders.CONTENT_DISPOSITION, getExportFileHeader(searchRequest, format));
->>>>>>> c5634676
 
     try (Writer writer = new BufferedWriter(new OutputStreamWriter(response.getOutputStream()))) {
-      CsvWriter.institutions(
-              Iterables.institutions(searchRequest, institutionService, EXPORT_LIMIT), format)
-          .export(writer);
+      CsvWriter.institutions(Iterables.institutions(searchRequest, institutionService, EXPORT_LIMIT), format)
+        .export(writer);
     }
   }
 
