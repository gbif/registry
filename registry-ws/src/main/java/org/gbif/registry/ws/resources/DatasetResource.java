/*
 * Licensed under the Apache License, Version 2.0 (the "License");
 * you may not use this file except in compliance with the License.
 * You may obtain a copy of the License at
 *
 *     http://www.apache.org/licenses/LICENSE-2.0
 *
 * Unless required by applicable law or agreed to in writing, software
 * distributed under the License is distributed on an "AS IS" BASIS,
 * WITHOUT WARRANTIES OR CONDITIONS OF ANY KIND, either express or implied.
 * See the License for the specific language governing permissions and
 * limitations under the License.
 */
package org.gbif.registry.ws.resources;

import org.gbif.api.annotation.NullToNotFound;
import org.gbif.api.annotation.Trim;
import org.gbif.api.documentation.CommonParameters;
import org.gbif.api.exception.ServiceUnavailableException;
import org.gbif.api.model.common.DOI;
import org.gbif.api.model.common.export.ExportFormat;
import org.gbif.api.model.common.paging.Pageable;
import org.gbif.api.model.common.paging.PagingRequest;
import org.gbif.api.model.common.paging.PagingResponse;
import org.gbif.api.model.common.search.FacetedSearchRequest;
import org.gbif.api.model.common.search.SearchResponse;
import org.gbif.api.model.crawler.DatasetProcessStatus;
import org.gbif.api.model.registry.Contact;
import org.gbif.api.model.registry.Dataset;
import org.gbif.api.model.registry.Grid;
import org.gbif.api.model.registry.Identifier;
import org.gbif.api.model.registry.LenientEquals;
import org.gbif.api.model.registry.Metadata;
import org.gbif.api.model.registry.Network;
import org.gbif.api.model.registry.PostPersist;
import org.gbif.api.model.registry.PrePersist;
import org.gbif.api.model.registry.Tag;
import org.gbif.api.model.registry.search.DatasetRequestSearchParams;
import org.gbif.api.model.registry.search.DatasetSearchParameter;
import org.gbif.api.model.registry.search.DatasetSearchRequest;
import org.gbif.api.model.registry.search.DatasetSearchResult;
import org.gbif.api.model.registry.search.DatasetSuggestRequest;
import org.gbif.api.model.registry.search.DatasetSuggestResult;
import org.gbif.api.service.registry.DatasetProcessStatusService;
import org.gbif.api.service.registry.DatasetSearchService;
import org.gbif.api.service.registry.DatasetService;
import org.gbif.api.util.iterables.Iterables;
import org.gbif.api.vocabulary.*;
import org.gbif.common.messaging.api.MessagePublisher;
import org.gbif.common.messaging.api.messages.Platform;
import org.gbif.common.messaging.api.messages.StartCrawlMessage;
import org.gbif.metadata.common.util.MetadataUtils;
import org.gbif.metadata.eml.EMLWriter;
import org.gbif.registry.doi.DataCiteMetadataBuilderService;
import org.gbif.registry.doi.DatasetDoiDataCiteHandlingService;
import org.gbif.registry.doi.DoiIssuingService;
import org.gbif.registry.events.EventManager;
import org.gbif.registry.persistence.mapper.ContactMapper;
import org.gbif.registry.persistence.mapper.DatasetMapper;
import org.gbif.registry.persistence.mapper.DatasetProcessStatusMapper;
import org.gbif.registry.persistence.mapper.IdentifierMapper;
import org.gbif.registry.persistence.mapper.MetadataMapper;
import org.gbif.registry.persistence.mapper.NetworkMapper;
import org.gbif.registry.persistence.mapper.TagMapper;
import org.gbif.registry.persistence.mapper.params.BaseListParams;
import org.gbif.registry.persistence.mapper.params.DatasetListParams;
import org.gbif.registry.persistence.mapper.params.NetworkListParams;
import org.gbif.registry.persistence.mapper.pipelines.PipelineProcessMapper;
import org.gbif.registry.persistence.service.MapperServiceLocator;
import org.gbif.registry.service.RegistryDatasetService;
import org.gbif.registry.service.WithMyBatis;
import org.gbif.registry.service.collections.utils.Vocabularies;
import org.gbif.registry.ws.export.CsvWriter;
import org.gbif.vocabulary.client.ConceptClient;
import org.gbif.ws.NotFoundException;

import java.io.BufferedWriter;
import java.io.ByteArrayInputStream;
import java.io.IOException;
import java.io.InputStream;
import java.io.InputStreamReader;
import java.io.OutputStreamWriter;
import java.io.StringWriter;
import java.io.Writer;
import java.lang.annotation.ElementType;
import java.lang.annotation.Retention;
import java.lang.annotation.RetentionPolicy;
import java.lang.annotation.Target;
import java.net.URI;
import java.nio.charset.StandardCharsets;
import java.util.ArrayList;
import java.util.Collection;
import java.util.Date;
import java.util.List;
import java.util.Set;
import java.util.UUID;
import java.util.concurrent.CompletableFuture;
import java.util.function.Consumer;

import javax.annotation.Nullable;
import javax.servlet.http.HttpServletResponse;
import javax.validation.Valid;
import javax.validation.constraints.NotNull;
import javax.validation.groups.Default;

import org.slf4j.Logger;
import org.slf4j.LoggerFactory;
import org.springframework.beans.factory.annotation.Autowired;
import org.springframework.beans.factory.annotation.Qualifier;
import org.springframework.context.annotation.Primary;
import org.springframework.http.HttpHeaders;
import org.springframework.http.MediaType;
import org.springframework.security.access.annotation.Secured;
import org.springframework.security.core.Authentication;
import org.springframework.security.core.context.SecurityContextHolder;
import org.springframework.transaction.annotation.Transactional;
import org.springframework.validation.annotation.Validated;
import org.springframework.web.bind.annotation.DeleteMapping;
import org.springframework.web.bind.annotation.GetMapping;
import org.springframework.web.bind.annotation.PathVariable;
import org.springframework.web.bind.annotation.PostMapping;
import org.springframework.web.bind.annotation.PutMapping;
import org.springframework.web.bind.annotation.RequestBody;
import org.springframework.web.bind.annotation.RequestMapping;
import org.springframework.web.bind.annotation.RequestParam;
import org.springframework.web.bind.annotation.RestController;

import com.google.common.base.Strings;
import com.google.common.io.ByteStreams;
import com.google.common.io.CharStreams;

import io.swagger.v3.oas.annotations.Hidden;
import io.swagger.v3.oas.annotations.Operation;
import io.swagger.v3.oas.annotations.Parameter;
import io.swagger.v3.oas.annotations.Parameters;
import io.swagger.v3.oas.annotations.enums.Explode;
import io.swagger.v3.oas.annotations.enums.ParameterIn;
import io.swagger.v3.oas.annotations.extensions.Extension;
import io.swagger.v3.oas.annotations.extensions.ExtensionProperty;
import io.swagger.v3.oas.annotations.media.Schema;
import io.swagger.v3.oas.annotations.responses.ApiResponse;

import static com.google.common.base.Preconditions.checkArgument;
import static com.google.common.base.Preconditions.checkNotNull;
import static org.gbif.registry.security.UserRoles.ADMIN_ROLE;
import static org.gbif.registry.security.UserRoles.EDITOR_ROLE;
import static org.gbif.registry.security.UserRoles.IPT_ROLE;

@SuppressWarnings("UnstableApiUsage")
@io.swagger.v3.oas.annotations.tags.Tag(
    name = "Datasets",
    description =
        "A GBIF **dataset** provides occurrence data, checklist data, sampling event data or metadata. "
            + "Publishing organizations register datasets in this Registry, and the data they reference is retrieved and "
            + "indexed in GBIF's occurrence store on a regular schedule.\n\n"
            + "Metadata of datasets follows the GBIF Metadata Profile.\n\n"
            + "The dataset API provides CRUD and discovery services for datasets. Its most prominent use on the GBIF "
            + "portal is to drive the [dataset search](https://www.gbif.org/dataset/search) and dataset pages.\n\n"
            + "Please note deletion of datasets is logical, meaning dataset entries remain registered forever and only get a "
            + "deleted timestamp. On the other hand, deletion of a dataset's contacts, endpoints, identifiers, tags, "
            + "machine tags, comments, and metadata descriptions is physical, meaning the entries are permanently removed.",
    extensions =
        @io.swagger.v3.oas.annotations.extensions.Extension(
            name = "Order",
            properties = @ExtensionProperty(name = "Order", value = "0100")))
@Validated
@Primary
@RestController
@RequestMapping(value = "dataset", produces = MediaType.APPLICATION_JSON_VALUE)
public class DatasetResource extends BaseNetworkEntityResource<Dataset, DatasetListParams>
    implements DatasetService, DatasetSearchService, DatasetProcessStatusService {

  private static final Logger LOG = LoggerFactory.getLogger(DatasetResource.class);

  private static final int ALL_DATASETS_LIMIT = 200;

  // Page size to iterate over search export service
  private static final int SEARCH_EXPORT_LIMIT = 300;

  // Search export file header
  private static final String EXPORT_FILE_PRE = "attachment; filename=gbif_datasets.";

  private final RegistryDatasetService registryDatasetService;
  private final DatasetSearchService searchService;
  private final MetadataMapper metadataMapper;
  private final DatasetMapper datasetMapper;
  private final ContactMapper contactMapper;
  private final IdentifierMapper identifierMapper;
  private final TagMapper tagMapper;
  private final NetworkMapper networkMapper;
  private final DatasetProcessStatusMapper datasetProcessStatusMapper;
  private final PipelineProcessMapper pipelineProcessMapper;
  private final DatasetDoiDataCiteHandlingService doiDataCiteHandlingService;
  private final DataCiteMetadataBuilderService metadataBuilderService;
  private final DoiIssuingService doiIssuingService;
  private final WithMyBatis withMyBatis;
  private final EMLWriter emlWriter;

  // The messagePublisher can be optional
  private final MessagePublisher messagePublisher;
  private final ConceptClient conceptClient;

  public DatasetResource(
      MapperServiceLocator mapperServiceLocator,
      EventManager eventManager,
      RegistryDatasetService registryDatasetService,
      @Qualifier("datasetSearchServiceEs") DatasetSearchService searchService,
      DatasetDoiDataCiteHandlingService doiDataCiteHandlingService,
      DataCiteMetadataBuilderService metadataBuilderService,
      DoiIssuingService doiIssuingService,
      PipelineProcessMapper pipelineProcessMapper,
      WithMyBatis withMyBatis,
      @Autowired(required = false) MessagePublisher messagePublisher,
      ConceptClient conceptClient) {
    super(
        mapperServiceLocator.getDatasetMapper(),
        mapperServiceLocator,
        Dataset.class,
        eventManager,
        withMyBatis);
    this.registryDatasetService = registryDatasetService;
    this.searchService = searchService;
    this.metadataMapper = mapperServiceLocator.getMetadataMapper();
    this.datasetMapper = mapperServiceLocator.getDatasetMapper();
    this.contactMapper = mapperServiceLocator.getContactMapper();
    this.identifierMapper = mapperServiceLocator.getIdentifierMapper();
    this.tagMapper = mapperServiceLocator.getTagMapper();
    this.datasetProcessStatusMapper = mapperServiceLocator.getDatasetProcessStatusMapper();
    this.networkMapper = mapperServiceLocator.getNetworkMapper();
    this.pipelineProcessMapper = pipelineProcessMapper;
    this.doiDataCiteHandlingService = doiDataCiteHandlingService;
    this.metadataBuilderService = metadataBuilderService;
    this.doiIssuingService = doiIssuingService;
    this.messagePublisher = messagePublisher;
    this.withMyBatis = withMyBatis;
    this.emlWriter = EMLWriter.newInstance(false);
    this.conceptClient = conceptClient;
  }

  @Target({ElementType.METHOD, ElementType.TYPE})
  @Retention(RetentionPolicy.RUNTIME)
  @Parameters(
      value = {
        @Parameter(
            name = "type",
            description = "The primary type of the dataset.",
            schema = @Schema(implementation = DatasetType.class),
            in = ParameterIn.QUERY,
            explode = Explode.TRUE),
        @Parameter(
            name = "subtype",
            description = "The sub-type of the dataset.",
            schema = @Schema(implementation = DatasetSubtype.class),
            in = ParameterIn.QUERY,
            explode = Explode.TRUE),
        @Parameter(
            name = "publishingOrg",
            description = "Filters datasets by their publishing organization UUID key",
            schema = @Schema(implementation = UUID.class),
            in = ParameterIn.QUERY),
        @Parameter(
            name = "hostingOrg",
            description = "Filters datasets by their hosting organization UUID key",
            schema = @Schema(implementation = UUID.class),
            in = ParameterIn.QUERY),
        @Parameter(
            name = "keyword",
            description =
                "Filters datasets by a case insensitive plain text keyword. The search is done on the merged "
                    + "collection of tags, the dataset keywordCollections and temporalCoverages.",
            schema = @Schema(implementation = String.class),
            in = ParameterIn.QUERY),
        @Parameter(
            name = "decade",
            description =
                "Filters datasets by their temporal coverage broken down to decades. Decades are given as a full "
                    + "year, e.g. 1880, 1960, 2000, etc, and will return datasets wholly contained in the decade as well as those "
                    + "that cover the entire decade or more. Facet by decade to get the break down, i.e. `facet=DECADE&limit=0`",
            schema = @Schema(implementation = Short.class),
            in = ParameterIn.QUERY),
        @Parameter(
            name = "publishingCountry",
            description =
                "Filters datasets by their owning organization's country given as a ISO 639-1 (2 letter) country code",
            schema = @Schema(implementation = Country.class),
            in = ParameterIn.QUERY,
            explode = Explode.FALSE),
        @Parameter(
            name = "hostingCountry",
            description =
                "Filters datasets by their hosting organization's country given as a ISO 639-1 (2 letter) country code",
            schema = @Schema(implementation = Country.class),
            in = ParameterIn.QUERY,
            explode = Explode.FALSE),
        @Parameter(
            name = "continent",
            description = "Not implemented.",
            schema = @Schema(implementation = Continent.class),
            in = ParameterIn.QUERY,
            deprecated = true,
            explode = Explode.FALSE),
        @Parameter(
            name = "license",
            description = "The dataset's licence.",
            schema = @Schema(implementation = License.class),
            in = ParameterIn.QUERY,
            explode = Explode.TRUE),
        @Parameter(
            name = "projectId",
            description =
                "Filter or facet based on the project ID of a given dataset. A dataset can have a project id if "
                    + "it is the result of a project. multiple datasets can have the same project id.",
            schema = @Schema(implementation = String.class),
            in = ParameterIn.QUERY,
            example = "AA003-AA003311F"),
        @Parameter(
            name = "taxonKey",
            description = "A taxon key from the GBIF backbone.",
            schema = @Schema(implementation = Integer.class),
            in = ParameterIn.QUERY),
        @Parameter(
            name = "recordCount",
            description =
                "Number of records of the dataset. Accepts ranges and a `*` can be used as a wildcard.",
            schema = @Schema(implementation = String.class),
            in = ParameterIn.QUERY,
            example = "100,*"),
        @Parameter(
            name = "modifiedDate",
            description =
                "Date when the dataset was modified the last time. Accepts ranges and a `*` can be used as a wildcard.",
            schema = @Schema(implementation = String.class),
            in = ParameterIn.QUERY,
            example = "2022-05-01,*"),
        @Parameter(
            name = "doi",
            description = "A DOI identifier.",
            schema = @Schema(implementation = String.class),
            in = ParameterIn.QUERY),
        @Parameter(
            name = "networkKey",
            description = "Network associated to a dataset",
            schema = @Schema(implementation = UUID.class),
            in = ParameterIn.QUERY),
        @Parameter(
          name = "endorsingNodeKey",
          description = "Node key that endorsed this dataset's publisher",
          schema = @Schema(implementation = UUID.class),
          in = ParameterIn.QUERY),
        @Parameter(
          name = "installationKey",
          description = "Key of the installation that hosts the dataset.",
          schema = @Schema(implementation = UUID.class),
          in = ParameterIn.QUERY),
        @Parameter(
          name = "endpointType",
          description = "Type of the endpoint of the dataset.",
          schema = @Schema(implementation = EndpointType.class),
          in = ParameterIn.QUERY),
        @Parameter(
<<<<<<< HEAD
          name = "category",
          description = "Category of the dataset.",
          schema = @Schema(implementation = Set.class),
=======
          name = "contactUserId",
          description = "Filter datasets by contact user ID (e.g., ORCID).",
          schema = @Schema(implementation = String.class),
          in = ParameterIn.QUERY),
        @Parameter(
          name = "contactEmail",
          description = "Filter datasets by contact email address.",
          schema = @Schema(implementation = String.class),
>>>>>>> 75afbda4
          in = ParameterIn.QUERY),
        @Parameter(name = "request", hidden = true),
        @Parameter(name = "searchRequest", hidden = true),
        @Parameter(name = "suggestRequest", hidden = true)
      })
  @interface DatasetSearchParameters {}

  @Target({ElementType.METHOD, ElementType.TYPE})
  @Retention(RetentionPolicy.RUNTIME)
  @Parameter(
      name = "metadataKey",
      description = "Key for the *metadata document* (not a dataset UUID).",
      in = ParameterIn.PATH)
  @interface MetadataDocumentKeyParameter {}

  @Operation(
      operationId = "searchDatasets",
      summary = "Search across all datasets.",
      description = "Full-text search across all datasets. Results are ordered by relevance.",
      extensions =
          @Extension(
              name = "Order",
              properties = @ExtensionProperty(name = "Order", value = "0101")))
  @DatasetSearchParameters
  @CommonParameters.QParameter
  @CommonParameters.HighlightParameter
  @FacetedSearchRequest.FacetParameters
  @Pageable.OffsetLimitParameters
  @ApiResponse(responseCode = "200", description = "Dataset search successful")
  @ApiResponse(responseCode = "400", description = "Invalid search query provided")
  @Docs.DefaultUnsuccessfulReadResponses
  @GetMapping("search")
  @Override
  public SearchResponse<DatasetSearchResult, DatasetSearchParameter> search(
      DatasetSearchRequest searchRequest) {
    return searchService.search(searchRequest);
  }

  @Operation(
      operationId = "searchDatasetsExport",
      summary = "Export search across all datasets.",
      description = "Download full-text search results as CSV or TSV.",
      extensions =
          @Extension(
              name = "Order",
              properties = @ExtensionProperty(name = "Order", value = "0102")))
  @DatasetSearchParameters
  @CommonParameters.QParameter
  @ApiResponse(responseCode = "200", description = "Dataset search successful")
  @ApiResponse(responseCode = "400", description = "Invalid search query provided")
  @Docs.DefaultUnsuccessfulReadResponses
  @GetMapping("search/export")
  public void search(
      HttpServletResponse response,
      @RequestParam(value = "format", defaultValue = "TSV") ExportFormat format,
      DatasetSearchRequest searchRequest)
      throws IOException {

    response.setHeader(
        HttpHeaders.CONTENT_DISPOSITION, EXPORT_FILE_PRE + format.name().toLowerCase());

    try (Writer writer = new BufferedWriter(new OutputStreamWriter(response.getOutputStream()))) {
      CsvWriter.datasetSearchResultCsvWriter(
              Iterables.datasetSearchResults(searchRequest, searchService, SEARCH_EXPORT_LIMIT),
              format)
          .export(writer);
    }
  }

  @Operation(
      operationId = "suggestDatasets",
      summary = "Suggest datasets.",
      description =
          "Search that returns up to 20 matching datasets. Results are ordered by relevance. "
              + "The response is smaller than a dataset search.",
      extensions =
          @Extension(
              name = "Order",
              properties = @ExtensionProperty(name = "Order", value = "0103")))
  @DatasetSearchParameters
  @CommonParameters.QParameter
  @ApiResponse(responseCode = "200", description = "Dataset search successful")
  @ApiResponse(responseCode = "400", description = "Invalid search query provided")
  @Docs.DefaultUnsuccessfulReadResponses
  @GetMapping("suggest")
  @Override
  public List<DatasetSuggestResult> suggest(DatasetSuggestRequest suggestRequest) {
    return searchService.suggest(suggestRequest);
  }

  @Operation(
      operationId = "getDataset",
      summary = "Get details of a single dataset",
      description = "Details of a single dataset.  Also works for deleted datasets.",
      extensions =
          @Extension(
              name = "Order",
              properties = @ExtensionProperty(name = "Order", value = "0110")))
  @Docs.DefaultEntityKeyParameter
  @ApiResponse(responseCode = "200", description = "Dataset found and returned")
  @Docs.DefaultUnsuccessfulReadResponses
  @GetMapping("{key}")
  @NullToNotFound("/dataset/{key}")
  @Override
  public Dataset get(@PathVariable UUID key) {
    return registryDatasetService.get(key);
  }

  /**
   * All network entities support simple (!) search with "&q=". This is to support the console user
   * interface, and is in addition to any complex, faceted search that might additionally be
   * supported, such as dataset search.
   */
  @Operation(
      operationId = "listDatasets",
      summary = "List all datasets",
      description = "Lists all current datasets (deleted datasets are not listed).",
      extensions =
          @Extension(
              name = "Order",
              properties = @ExtensionProperty(name = "Order", value = "0100")))
  @Parameters(
      value = {
        @Parameter(
            name = "country",
            description =
                "The 2-letter country code (as per ISO-3166-1) of the country publishing the dataset.",
            schema = @Schema(implementation = Country.class),
            in = ParameterIn.QUERY,
            explode = Explode.FALSE),
        @Parameter(
            name = "type",
            description = "The primary type of the dataset.",
            schema = @Schema(implementation = DatasetType.class),
            in = ParameterIn.QUERY,
            explode = Explode.TRUE)
      })
  @SimpleSearchParameters
  @ApiResponse(responseCode = "200", description = "Dataset search successful")
  @ApiResponse(responseCode = "400", description = "Invalid search query provided")
  @GetMapping
  @Override
  public PagingResponse<Dataset> list(DatasetRequestSearchParams request) {
    return registryDatasetService.augmentWithMetadata(listInternal(request, null));
  }

  private PagingResponse<Dataset> listInternal(
      DatasetRequestSearchParams request, Boolean deleted) {
    if (request == null) {
      request = new DatasetRequestSearchParams();
    }

    DatasetListParams listParams =
        DatasetListParams.builder()
            .query(parseQuery(request.getQ()))
            .country(request.getCountry())
            .type(request.getType())
            .from(parseFrom(request.getModified()))
            .to(parseTo(request.getModified()))
            .deleted(deleted)
            .identifier(request.getIdentifier())
            .identifierType(request.getIdentifierType())
            .mtNamespace(request.getMachineTagNamespace())
            .mtName(request.getMachineTagName())
            .mtValue(request.getMachineTagValue())
            .contactUserId(request.getContactUserId())
            .contactEmail(request.getContactEmail())
            .page(request.getPage())
            .build();

    return pagingResponse(
        request.getPage(), datasetMapper.count(listParams), datasetMapper.list(listParams));
  }

  @Override
  public PagingResponse<Dataset> listByCountry(Country country, DatasetType type, Pageable page) {
    DatasetListParams listParams =
        DatasetListParams.builder().country(country).type(type).page(page).build();
    return pagingResponse(page, datasetMapper.count(listParams), datasetMapper.list(listParams));
  }

  @Override
  public PagingResponse<Dataset> listByType(DatasetType type, Pageable page) {
    DatasetListParams listParams = DatasetListParams.builder().type(type).page(page).build();
    return pagingResponse(page, datasetMapper.count(listParams), datasetMapper.list(listParams));
  }

  @Override
  public PagingResponse<Dataset> search(String query, Pageable page) {
    return registryDatasetService.augmentWithMetadata(super.search(query, page));
  }

  @Override
  public PagingResponse<Dataset> list(Pageable page) {
    PagingResponse<Dataset> datasets = super.list(page);
    return registryDatasetService.augmentWithMetadata(datasets);
  }

  @Override
  public InputStream getMetadataDocument(UUID datasetKey) {
    byte[] bytes = getMetadataDocumentAsBytes(datasetKey);

    if (bytes != null) {
      return new ByteArrayInputStream(bytes);
    }

    return null;
  }

  @Operation(
      operationId = "getDocuments",
      summary = "Retrieve GBIF metadata document of the dataset",
      description =
          "Gets a GBIF-generated EML document overlaying GBIF information with any existing metadata document data.",
      extensions =
          @Extension(
              name = "Order",
              properties = @ExtensionProperty(name = "Order", value = "0300")))
  @Docs.DefaultEntityKeyParameter
  @ApiResponse(responseCode = "200", description = "GBIF metadata documents")
  @Docs.DefaultUnsuccessfulReadResponses
  @GetMapping(value = "{key}/document", produces = MediaType.APPLICATION_XML_VALUE)
  public byte[] getMetadataDocumentAsBytes(@PathVariable("key") UUID datasetKey) {
    // the fully augmented dataset
    Dataset dataset = get(datasetKey);
    if (dataset != null) {
      // generate new EML
      try {
        StringWriter eml = new StringWriter();
        emlWriter.writeTo(dataset, eml);
        return eml.toString().getBytes(StandardCharsets.UTF_8);
      } catch (Exception e) {
        throw new ServiceUnavailableException("Failed to serialize dataset " + datasetKey, e);
      }
    }
    return null;
  }

  @Operation(
      operationId = "deleteDataset",
      summary = "Delete an existing dataset",
      description =
          "Deletes an existing dataset. The dataset entry gets a deleted timestamp but remains registered.",
      extensions =
          @Extension(
              name = "Order",
              properties = @ExtensionProperty(name = "Order", value = "0203")))
  @Docs.DefaultEntityKeyParameter
  @ApiResponse(responseCode = "204", description = "Dataset marked as deleted")
  @Docs.DefaultUnsuccessfulReadResponses
  @Docs.DefaultUnsuccessfulWriteResponses
  @DeleteMapping("{key}")
  @Secured({ADMIN_ROLE, EDITOR_ROLE, IPT_ROLE})
  @Transactional
  @Override
  public void delete(@PathVariable UUID key) {
    Dataset dataset = get(key);
    super.delete(key);

    if (dataset != null && dataset.getDoi() != null) {
      doiDataCiteHandlingService.datasetDeleted(dataset.getDoi());
    }
  }

  @Operation(
      operationId = "addDocument",
      summary = "Add a metadata document to the record",
      description =
          "Pushes a new original source metadata document for a dataset into the registry, replacing any "
              + "previously existing document of the same type.",
      extensions =
          @Extension(
              name = "Order",
              properties = @ExtensionProperty(name = "Order", value = "0301")))
  @Docs.DefaultEntityKeyParameter
  @ApiResponse(
      responseCode = "200",
      description = "Metadata document added, metadata document identifier returned")
  @Docs.DefaultUnsuccessfulReadResponses
  @Docs.DefaultUnsuccessfulWriteResponses
  @PostMapping(value = "{key}/document", consumes = MediaType.APPLICATION_XML_VALUE)
  @Secured({ADMIN_ROLE, EDITOR_ROLE})
  public Metadata insertMetadata(
      @PathVariable("key") UUID datasetKey, @RequestBody byte[] document) {
    final Authentication authentication = SecurityContextHolder.getContext().getAuthentication();
    return insertMetadata(datasetKey, new ByteArrayInputStream(document), authentication.getName());
  }

  private Metadata insertMetadata(UUID datasetKey, InputStream document, String user) {
    // check if the dataset actually exists
    Dataset dataset = super.get(datasetKey);
    if (dataset == null) {
      throw new NotFoundException(
          "Dataset " + datasetKey + " not existing", URI.create("/dataset/{key}/document"));
    } else if (dataset.getDeleted() != null) {
      throw new NotFoundException(
          "Dataset " + datasetKey + " has been deleted", URI.create("/dataset/{key}/document"));
    }

    // first keep document as byte array so we can analyze it as much as we want and store it later
    byte[] data;
    try {
      data = ByteStreams.toByteArray(document);
    } catch (IOException e) {
      throw new IllegalArgumentException("Unreadable document", e);
    }

    // now detect type and create a new metadata record
    MetadataType type;
    try (InputStream in = new ByteArrayInputStream(data)) {
      type = MetadataUtils.detectParserType(in);
      // TODO: should we not also validate the EML/DC document ???
    } catch (IOException e) {
      throw new IllegalArgumentException("Unreadable document", e);
    }

    // first, determine if this document is already stored, returning it with no action
    // we do this, because updating metadata when nothing has changed, results in registry change
    // events being
    // propagated which can trigger crawlers which will run an update etc.
    List<Metadata> existingDocs = listMetadata(datasetKey, type);
    for (Metadata existing : existingDocs) {
      try (InputStream in = getMetadataDocument(existing.getKey())) {
        String existingContent =
            CharStreams.toString(new InputStreamReader(in, StandardCharsets.UTF_8));
        if (existingContent != null) {
          if (existingContent.equals(new String(data))) {
            LOG.debug("This metadata document already exists - returning existing");
            return existing;
          }
        }
      } catch (Exception e) {
        // swallow - we'll delete it anyway
      }
    }

    // persist metadata & data, which we know is not already stored
    // first remove all existing metadata of the same type (so we end up storing only one document
    // per type)
    Metadata metadata = new Metadata();
    metadata.setDatasetKey(datasetKey);
    metadata.setType(type);
    metadata.setCreatedBy(user);
    metadata.setModifiedBy(user);
    for (Metadata existing : existingDocs) {
      deleteMetadata(existing.getKey());
    }
    int metaKey = metadataMapper.create(metadata, data);
    metadata.setKey(metaKey);

    // check if we should update our registered base information
    if (dataset.isLockedForAutoUpdate()) {
      LOG.info(
          "Dataset {} locked for automatic updates. Uploaded metadata document does not modify registered dataset information",
          datasetKey);

    } else {
      // we retrieve the preferred document and only update if this new metadata is the preferred
      // one
      // e.g. we could put a DC document while an EML document exists that takes preference
      updateFromPreferredMetadata(datasetKey, user);
      LOG.info(
          "Dataset {} updated with base information from metadata document {}",
          datasetKey,
          metaKey);
    }

    return metadata;
  }

  /**
   * When we get a new Metadata document, this method is responsible to preserve the GBIF properties
   * on the dataset object to make sure they are not overwritten.
   *
   * @param updatedDataset normally instantiated from a metadata document
   * @param existingDataset current {@link Dataset} object from the database.
   * @return same instance as updatedDataset but with GBIF properties preserved (taken from
   *     existingDataset)
   */
  private Dataset preserveGBIFDatasetProperties(Dataset updatedDataset, Dataset existingDataset) {
    // keep properties that we do not allow to update via metadata
    updatedDataset.setKey(existingDataset.getKey());
    updatedDataset.setParentDatasetKey(existingDataset.getParentDatasetKey());
    updatedDataset.setDuplicateOfDatasetKey(existingDataset.getDuplicateOfDatasetKey());
    updatedDataset.setInstallationKey(existingDataset.getInstallationKey());
    updatedDataset.setPublishingOrganizationKey(existingDataset.getPublishingOrganizationKey());
    updatedDataset.setExternal(existingDataset.isExternal());
    updatedDataset.setNumConstituents(existingDataset.getNumConstituents());
    updatedDataset.setType(existingDataset.getType());
    updatedDataset.setSubtype(existingDataset.getSubtype());
    updatedDataset.setLockedForAutoUpdate(existingDataset.isLockedForAutoUpdate());
    updatedDataset.setCreatedBy(existingDataset.getCreatedBy());
    updatedDataset.setCreated(existingDataset.getCreated());

    // keep original license, unless a supported license detected in preferred metadata
    if (!replaceLicense(updatedDataset.getLicense())) {
      LOG.warn(
          "New dataset license {} cannot replace old license {}! Restoring old license.",
          updatedDataset.getLicense(),
          existingDataset.getLicense());
      updatedDataset.setLicense(existingDataset.getLicense());
    }

    return updatedDataset;
  }

  /**
   * Updates dataset by reinterpreting its preferred metadata document, if it exists.
   *
   * @param uuid the dataset to update
   * @param user the modifier
   */
  public void updateFromPreferredMetadata(UUID uuid, String user) {
    Dataset dataset = super.get(uuid);
    if (dataset == null) {
      throw new NotFoundException(
          "Dataset " + uuid + " not existing", URI.create("/dataset/{key}/document"));
    } else if (dataset.getDeleted() != null) {
      throw new NotFoundException(
          "Dataset " + uuid + " has been deleted", URI.create("/dataset/{key}/document"));
    }
    // retrieve preferred metadata document, if it exists
    Dataset updDataset = registryDatasetService.getPreferredMetadataDataset(uuid);
    if (updDataset != null) {
      updDataset = preserveGBIFDatasetProperties(updDataset, dataset);
      // keep the DOI only if none can be extracted from the metadata
      if (updDataset.getDoi() == null && dataset.getDoi() != null) {
        updDataset.setDoi(dataset.getDoi());
      }

      updDataset.setModifiedBy(user);
      updDataset.setModified(new Date());

      // persist contacts, overwriting any existing ones
      replaceContacts(uuid, updDataset.getContacts(), user);
      addIdentifiers(uuid, updDataset.getIdentifiers(), user);
      addTags(uuid, updDataset.getTags(), user);

      // now update the core dataset only, remove associated data to avoid confusion and potential
      // validation problems
      updDataset.getContacts().clear();
      updDataset.getIdentifiers().clear();
      updDataset.getTags().clear();
      updDataset.getMachineTags().clear();

      update(updDataset);
    } else {
      LOG.debug("Dataset [key={}] has no preferred metadata document, skipping update!", uuid);
    }
  }

  private <T extends LenientEquals<T>> boolean containedIn(T id, Collection<T> ids) {
    for (T id2 : ids) {
      if (id.lenientEquals(id2)) {
        return true;
      }
    }
    return false;
  }

  /** Add all not yet existing identifiers to the db! */
  private void addIdentifiers(UUID datasetKey, List<Identifier> newIdentifiers, String user) {
    List<Identifier> existing = datasetMapper.listIdentifiers(datasetKey);
    for (Identifier id : newIdentifiers) {
      if (IdentifierType.UNKNOWN != id.getType() && !containedIn(id, existing)) {
        // insert into db
        id.setCreatedBy(user);
        id.setCreated(new Date());
        withMyBatis.addIdentifier(identifierMapper, datasetMapper, datasetKey, id);
        // keep it in list for subsequent tests
        existing.add(id);
      }
    }
  }

  /** Add all not yet existing identifiers to the db! */
  private void addTags(UUID datasetKey, List<Tag> newTags, String user) {
    List<Tag> existing = datasetMapper.listTags(datasetKey);
    for (Tag tag : newTags) {
      if (!containedIn(tag, existing)) {
        // insert into db
        tag.setCreatedBy(user);
        tag.setCreated(new Date());
        withMyBatis.addTag(tagMapper, datasetMapper, datasetKey, tag);
        // keep it in list for subsequent tests
        existing.add(tag);
      }
    }
  }

  private void replaceContacts(UUID datasetKey, List<Contact> contacts, String user) {
    // persist contacts, overwriting any existing ones
    datasetMapper.deleteContacts(datasetKey);
    for (Contact c : contacts) {
      c.setCreatedBy(user);
      c.setCreated(new Date());
      c.setModifiedBy(user);
      c.setModified(new Date());
      withMyBatis.addContact(contactMapper, datasetMapper, datasetKey, c);
    }
  }

  /**
   * Decide whether the current license should be overwritten based on following rule(s): Only
   * overwrite current license is overwriting license is a GBIF-supported license.
   *
   * @param license license
   */
  private boolean replaceLicense(@Nullable License license) {
    if (license == null) {
      return false;
    }
    return license.isConcrete();
  }

  /**
   * Creates a new Dataset. </br> Before creating it, method: 1. assigns it a {@link DOI} as per <a
   * href="http://dev.gbif.org/issues/browse/POR-2554">GBIF DOI business rules</a> 2. ensures it has
   * a {@link License} as per <a href="http://dev.gbif.org/issues/browse/POR-3133">GBIF License
   * business rules</a>
   */
  @Operation(
      operationId = "createDataset",
      summary = "Create a new dataset",
      description =
          "Creates a new dataset.  Note contacts, endpoints, identifiers, tags, machine tags, comments and "
              + "metadata descriptions must be added in subsequent requests.",
      extensions =
          @Extension(
              name = "Order",
              properties = @ExtensionProperty(name = "Order", value = "0201")))
  @ApiResponse(responseCode = "201", description = "Dataset created, new dataset's UUID returned")
  @Docs.DefaultUnsuccessfulWriteResponses
  @PostMapping(consumes = MediaType.APPLICATION_JSON_VALUE)
  @Validated({PrePersist.class, Default.class})
  @Trim
  @Transactional
  @Secured({ADMIN_ROLE, EDITOR_ROLE, IPT_ROLE})
  @Override
  public UUID create(@RequestBody @Trim Dataset dataset) {
    // Validate vocabulary values
    Vocabularies.checkDatasetVocabsValues(conceptClient, dataset);

    if (dataset.getDoi() == null) {
      dataset.setDoi(doiIssuingService.newDatasetDOI());
    }
    // Assign CC-BY 4.0 (default license) when license not specified yet
    // See https://github.com/gbif/registry/issues/71#issuecomment-438280021 for background on
    // possibly changing this.
    if (dataset.getLicense() == null) {
      LOG.warn(
          "Dataset created by {} {} with the V1 API does not specify a license, defaulting to CC_BY_4_0",
          dataset.getPublishingOrganizationKey(),
          dataset.getCreatedBy());
      dataset.setLicense(License.CC_BY_4_0);
    }

    final UUID key = super.create(dataset);
    // now that we have a UUID schedule to scheduleRegistration the DOI
    // to get the latest timestamps we need to read a new copy of the dataset
    doiDataCiteHandlingService.scheduleDatasetRegistration(
        dataset.getDoi(), metadataBuilderService.buildMetadata(get(key)), key);
    return key;
  }

  /**
   * Updates the dataset.
   *
   * @param dataset dataset
   */
  // Method overridden only for documentation.
  @Operation(
      operationId = "updateDataset",
      summary = "Update an existing dataset",
      description =
          "Updates the existing dataset.  Note contacts, endpoints, identifiers, tags, machine tags, comments and "
              + "metadata descriptions are not changed with this method.",
      extensions =
          @Extension(
              name = "Order",
              properties = @ExtensionProperty(name = "Order", value = "0202")))
  @Docs.DefaultEntityKeyParameter
  @ApiResponse(responseCode = "204", description = "Dataset updated")
  @Docs.DefaultUnsuccessfulReadResponses
  @Docs.DefaultUnsuccessfulWriteResponses
  @PutMapping(value = "{key}", consumes = MediaType.APPLICATION_JSON_VALUE)
  @Validated({PostPersist.class, Default.class})
  @Override
  public void update(@PathVariable("key") UUID key, @Valid @RequestBody @Trim Dataset dataset) {
    super.update(key, dataset);
  }

  @Override
  public void update(Dataset dataset) {

    Vocabularies.checkDatasetVocabsValues(conceptClient, dataset);

    Dataset old = super.get(dataset.getKey());
    if (old == null) {
      throw new IllegalArgumentException("Dataset " + dataset.getKey() + " not existing");
    }
    // replace current license? Only if dataset being updated has a supported license
    if (!replaceLicense(dataset.getLicense())) {
      LOG.warn(
          "New dataset license {} cannot replace old license {}! Restoring old license.",
          dataset.getLicense(),
          old.getLicense());
      dataset.setLicense(old.getLicense());
    }

    final Authentication authentication = SecurityContextHolder.getContext().getAuthentication();
    String user = null;
    // this method is also used by some CLIs and in these cases the authenticated user can be null
    if (authentication != null) {
      user = authentication.getName();
    } else if (!Strings.isNullOrEmpty(dataset.getModifiedBy())) {
      // this can also be null since it's not a required field
      user = dataset.getModifiedBy();
    } else {
      user = old.getModifiedBy();
    }

    update(dataset, old, user);
  }

  @Override
  protected PagingResponse<Dataset> list(BaseListParams params) {
    DatasetListParams p = DatasetListParams.from(params);
    return new PagingResponse<>(p.getPage(), datasetMapper.count(p), datasetMapper.list(p));
  }

  /**
   * This method does a regular dataset update as defined in the super.update(), but also deals with
   * setting, changing or removing DOIs from the dataset.doi property and the list of attached
   * identifiers.
   *
   * <p>DOI update logic:
   *
   * <ul>
   *   <li>If oldDoi exists and the new DOI is the same nothing happens
   *   <li>If oldDoi exists and the new DOI is different, the new one is used for the dataset and
   *       the old one is moved to the identifiers table. If the new DOI existed in the identifiers
   *       table it will be removed.
   *   <li>If the dataset has no DOI and no oldDoi exists a new GBIF DOI is issued
   *   <li>If the dataset has no DOI and the oldDoi is a GBIF DOI, the oldDoi is kept
   *   <li>If the dataset has no DOI and the oldDoi is not a GBIF DOI, the oldDoi is moved to the
   *       identifiers table. In case the identifiers table already contains a GBIF DOI this is
   *       removed and used for the dataset. If there was no GBIF DOI yet a new one is issued
   * </ul>
   *
   * <p>Also see http://dev.gbif.org/issues/browse/POR-2554 for a discussion.
   *
   * @param dataset the dataset to be used to update the dataset table in postgres
   * @param oldDataset the current dataset before update
   * @param user the gbif user doing the update
   */
  private void update(Dataset dataset, Dataset oldDataset, String user) {
    DOI oldDoi = oldDataset.getDoi();
    List<Identifier> existingIds = oldDataset.getIdentifiers();

    // no need to parse EML for the DOI, just get the current mybatis dataset props
    if (dataset.getDoi() == null) {
      // a dataset must have a DOI. If it came in with none a GBIF DOI needs to exist
      if (oldDoi != null && doiIssuingService.isGbif(oldDoi)) {
        dataset.setDoi(oldDoi);
      } else {
        // we have a non GBIF DOI before that we need to deprecate
        reactivatePreviousGbifDoiOrMintNew(existingIds, dataset);
        // add old DOI to list of alt identifiers
        if (oldDoi != null) {
          addDOIAsAlternateId(oldDoi, dataset.getKey(), user);
        }
      }
    } else if (oldDoi != null && !dataset.getDoi().equals(oldDoi)) {
      // the doi has changed. Add old DOI to list of alt identifiers
      addDOIAsAlternateId(oldDoi, dataset.getKey(), user);
      removeAltIdIfExists(dataset.getKey(), dataset.getDoi(), existingIds);
    }

    // update database for core dataset only
    super.update(dataset);

    // to get the latest timestamps we need to read a new copy of the dataset
    doiDataCiteHandlingService.datasetChanged(get(dataset.getKey()), oldDoi);
  }

  /** Add old DOI to list of alt identifiers in dataset. */
  private void addDOIAsAlternateId(DOI altId, UUID datasetKey, String user) {
    // update alt ids of dataset
    Identifier id = new Identifier();
    id.setType(IdentifierType.DOI);
    id.setIdentifier(altId.toString());
    id.setCreatedBy(user);
    id.setCreated(new Date());
    LOG.info(
        "DOI changed. Adding previous DOI {} to alternative identifier list for dataset {}",
        altId,
        datasetKey);
    withMyBatis.addIdentifier(identifierMapper, datasetMapper, datasetKey, id);
  }

  /** Removes a DOI from the alternative identifiers list of a dataset if it exists. */
  private void removeAltIdIfExists(UUID key, DOI doiToRemove, List<Identifier> existingIds) {
    for (Identifier id : existingIds) {
      if (DOI.isParsable(id.getIdentifier())) {
        DOI doi = new DOI(id.getIdentifier());
        if (doiToRemove.equals(doi)) {
          // remove from id list
          datasetMapper.deleteIdentifier(key, id.getKey());
        }
      }
    }
  }

  /**
   * Scan list of alternate identifiers to find a previous, deleted GBIF DOI and update the dataset
   * instance. If none can be found use a newly generated one.
   */
  private void reactivatePreviousGbifDoiOrMintNew(List<Identifier> existingIds, Dataset d) {
    for (Identifier id : existingIds) {
      if (DOI.isParsable(id.getIdentifier())) {
        DOI doi = new DOI(id.getIdentifier());
        if (doiIssuingService.isGbif(doi)) {
          // remove from id list and make primary DOI
          LOG.info("Reactivating old GBIF DOI {} for dataset {}", doi, d.getKey());
          datasetMapper.deleteIdentifier(d.getKey(), id.getKey());
          d.setDoi(doi);
          return;
        }
      }
    }
    // we never had a GBIF DOI for this dataset, give it a new one
    DOI doi = doiIssuingService.newDatasetDOI();
    LOG.info("Create new GBIF DOI {} for dataset {}", doi, d.getKey());
    d.setDoi(doi);
  }

  /**
   * We need to implement this interface method here, but there is no way to retrieve the actual
   * user as we cannot access any http request. The real server method does this correctly but has
   * more parameters.
   */
  @Override
  public Metadata insertMetadata(UUID datasetKey, InputStream document) {
    // this method should never be called but from tests
    return insertMetadata(datasetKey, document, "UNKNOWN USER");
  }

  @Operation(
      operationId = "getConstituents",
      summary = "Retrieve all constituents of the dataset",
      description =
          "Lists the dataset's subdataset constituents (datasets that have a parentDatasetKey equal to the one requested).",
      extensions =
          @Extension(
              name = "Order",
              properties = @ExtensionProperty(name = "Order", value = "0230")))
  @Docs.DefaultEntityKeyParameter
  @Pageable.OffsetLimitParameters
  @ApiResponse(responseCode = "200", description = "List of constituents")
  @Docs.DefaultUnsuccessfulReadResponses
  @GetMapping("{key}/constituents")
  @Override
  public PagingResponse<Dataset> listConstituents(
      @PathVariable("key") UUID datasetKey, Pageable page) {
    DatasetListParams listParams =
        DatasetListParams.builder().parentKey(datasetKey).page(page).build();
    return pagingResponse(page, datasetMapper.count(listParams), datasetMapper.list(listParams));
  }

  @Operation(
      operationId = "getNetworks",
      summary = "List the networks the dataset belongs to",
      extensions =
          @Extension(
              name = "Order",
              properties = @ExtensionProperty(name = "Order", value = "0220")))
  @Docs.DefaultEntityKeyParameter
  @ApiResponse(responseCode = "200", description = "List of networks")
  @Docs.DefaultUnsuccessfulReadResponses
  @GetMapping("{key}/networks")
  @Override
  public List<Network> listNetworks(@PathVariable("key") UUID datasetKey) {
    return networkMapper.list(NetworkListParams.builder().datasetKey(datasetKey).build());
  }

  @Hidden
  @Operation(
      operationId = "getAllConstituents",
      summary = "List all constituent datasets",
      description = "Lists datasets that are a constituent of any dataset.",
      extensions =
          @Extension(
              name = "Order",
              properties = @ExtensionProperty(name = "Order", value = "0500")))
  @Pageable.OffsetLimitParameters
  @ApiResponse(responseCode = "200", description = "List of datasets")
  @Docs.DefaultUnsuccessfulReadResponses
  @GetMapping("constituents")
  @Override
  public PagingResponse<Dataset> listConstituents(Pageable page) {
    DatasetListParams listParams =
        DatasetListParams.builder().isSubdataset(true).page(page).build();
    return pagingResponse(page, datasetMapper.count(listParams), datasetMapper.list(listParams));
  }

  @Hidden
  @Operation(operationId = "getDatasetGrids", summary = "Retrieve all grids of a dataset")
  @Docs.DefaultEntityKeyParameter
  @ApiResponse(responseCode = "200", description = "List of dataset grids")
  @Docs.DefaultUnsuccessfulReadResponses
  @GetMapping("{key}/gridded")
  @Override
  public List<Grid> listGrids(@PathVariable("key") UUID datasetKey) {
    return datasetMapper.listGrids(datasetKey);
  }

  @Operation(
      operationId = "getAllMetadata",
      summary = "Retrieve all dataset source metadata",
      extensions =
          @Extension(
              name = "Order",
              properties = @ExtensionProperty(name = "Order", value = "0302")))
  @Docs.DefaultEntityKeyParameter
  @ApiResponse(
      responseCode = "200",
      description = "List of source metadata documents including their metadata document keys")
  @Docs.DefaultUnsuccessfulReadResponses
  @GetMapping("{key}/metadata")
  @Override
  public List<Metadata> listMetadata(
      @PathVariable UUID key, @RequestParam(value = "type", required = false) MetadataType type) {
    return registryDatasetService.listMetadata(key, type);
  }

  @Operation(
      operationId = "getMetadata",
      summary = "Retrieve metadata about a source metadata document of a dataset",
      extensions =
          @Extension(
              name = "Order",
              properties = @ExtensionProperty(name = "Order", value = "0303")))
  @MetadataDocumentKeyParameter
  @ApiResponse(responseCode = "200", description = "Metadata about a metadata document")
  @Docs.DefaultUnsuccessfulReadResponses
  @GetMapping("metadata/{metadataKey}")
  @Override
  @NullToNotFound("/dataset/metadata/{metadataKey}")
  public Metadata getMetadata(@PathVariable int metadataKey) {
    return metadataMapper.get(metadataKey);
  }

  @Override
  @NullToNotFound
  public InputStream getMetadataDocument(int metadataKey) {
    return new ByteArrayInputStream(getMetadataDocumentAsBytes(metadataKey));
  }

  @Operation(
      operationId = "getMetadataDocument",
      summary = "Retrieve a source metadata document of the dataset",
      extensions =
          @Extension(
              name = "Order",
              properties = @ExtensionProperty(name = "Order", value = "0304")))
  @MetadataDocumentKeyParameter
  @ApiResponse(responseCode = "200", description = "Source metadata document in XML format")
  @Docs.DefaultUnsuccessfulReadResponses
  @GetMapping(value = "metadata/{metadataKey}/document", produces = MediaType.APPLICATION_XML_VALUE)
  @NullToNotFound("/dataset/metadata/{metadataKey}/document")
  public byte[] getMetadataDocumentAsBytes(@PathVariable int metadataKey) {
    return registryDatasetService.getMetadataDocument(metadataKey);
  }

  @Operation(
      operationId = "deleteMetadata",
      summary = "Delete a source metadata document from the record",
      extensions =
          @Extension(
              name = "Order",
              properties = @ExtensionProperty(name = "Order", value = "0305")))
  @MetadataDocumentKeyParameter
  @ApiResponse(responseCode = "204", description = "Metadata document deleted")
  @Docs.DefaultUnsuccessfulReadResponses
  @Docs.DefaultUnsuccessfulWriteResponses
  @DeleteMapping("metadata/{metadataKey}")
  @Override
  public void deleteMetadata(@PathVariable("metadataKey") int metadataKey) {
    metadataMapper.delete(metadataKey);
  }

  @Operation(
      operationId = "getDeletedDatasets",
      summary = "List all deleted datasets",
      extensions =
          @Extension(
              name = "Order",
              properties = @ExtensionProperty(name = "Order", value = "0505")))
  @Parameters(
      value = {
        @Parameter(
            name = "country",
            description =
                "The 2-letter country code (as per ISO-3166-1) of the country publishing the dataset.",
            schema = @Schema(implementation = Country.class),
            in = ParameterIn.QUERY,
            explode = Explode.FALSE),
        @Parameter(
            name = "type",
            description = "The primary type of the dataset.",
            schema = @Schema(implementation = DatasetType.class),
            in = ParameterIn.QUERY,
            explode = Explode.TRUE)
      })
  @SimpleSearchParameters
  @Pageable.OffsetLimitParameters
  @ApiResponse(responseCode = "200", description = "List of deleted datasets")
  @Docs.DefaultUnsuccessfulReadResponses
  @GetMapping("deleted")
  @Override
  public PagingResponse<Dataset> listDeleted(@Nullable DatasetRequestSearchParams request) {
    return listInternal(request, true);
  }

  @Operation(
      operationId = "getDuplicateDatasets",
      summary = "List all duplicate datasets",
      extensions =
          @Extension(
              name = "Order",
              properties = @ExtensionProperty(name = "Order", value = "0510")))
  @Pageable.OffsetLimitParameters
  @ApiResponse(responseCode = "200", description = "Duplicate datasets")
  @Docs.DefaultUnsuccessfulReadResponses
  @GetMapping("duplicate")
  @Override
  public PagingResponse<Dataset> listDuplicates(Pageable page) {
    DatasetListParams listParams = DatasetListParams.builder().isDuplicate(true).page(page).build();
    return pagingResponse(page, datasetMapper.count(listParams), datasetMapper.list(listParams));
  }

  @Operation(
      operationId = "getNoEndpointDatasets",
      summary = "List all datasets with no endpoint",
      extensions =
          @Extension(
              name = "Order",
              properties = @ExtensionProperty(name = "Order", value = "0520")))
  @Pageable.OffsetLimitParameters
  @ApiResponse(responseCode = "200", description = "Datasets with no endpoint")
  @Docs.DefaultUnsuccessfulReadResponses
  @GetMapping("withNoEndpoint")
  @Override
  public PagingResponse<Dataset> listDatasetsWithNoEndpoint(Pageable page) {
    return pagingResponse(
        page, datasetMapper.countWithNoEndpoint(), datasetMapper.withNoEndpoint(page));
  }

  /** Utility method to run batch jobs on all dataset elements */
  private void doOnAllOccurrenceDatasets(
      Consumer<Dataset> onDataset, List<UUID> datasetsToExclude) {
    PagingRequest pagingRequest = new PagingRequest(0, ALL_DATASETS_LIMIT);
    PagingResponse<Dataset> response;
    do {
      response = list(pagingRequest);
      response.getResults().stream()
          .filter(d -> datasetsToExclude == null || !datasetsToExclude.contains(d.getKey()))
          .forEach(
              d -> {
                try {
                  LOG.info("trying to crawl dataset {}", d.getKey());
                  onDataset.accept(d);
                } catch (Exception ex) {
                  LOG.error(
                      "Error processing dataset {} while crawling all: {}",
                      d.getKey(),
                      ex.getMessage());
                }
              });
      pagingRequest.addOffset(response.getResults().size());
    } while (!response.isEndOfRecords());
  }

  /**
   * This is a REST only (e.g. not part of the Java API) method that allows the registry console to
   * trigger the crawling of the dataset. This simply emits a message to rabbitmq requesting the
   * crawl, and applies necessary security.
   */
  // TODO: Deprecate and remove?
  @Hidden
  @PostMapping("crawlall")
  @Secured(ADMIN_ROLE)
  public void crawlAll(
      @RequestParam(value = "platform", required = false) String platform,
      @Nullable CrawlAllParams crawlAllParams) {
    CompletableFuture.runAsync(
        () ->
            doOnAllOccurrenceDatasets(
                dataset -> crawl(dataset.getKey(), platform),
                crawlAllParams != null ? crawlAllParams.datasetsToExclude : null));
  }

  /**
   * This is a REST only (e.g. not part of the Java API) method that allows the registry console to
   * trigger the crawling of the dataset. This simply emits a message to rabbitmq requesting the
   * crawl, and applies necessary security.
   */
  @Operation(
      operationId = "crawlDataset",
      summary = "Schedule a new ingestion of the dataset",
      extensions =
          @Extension(
              name = "Order",
              properties = @ExtensionProperty(name = "Order", value = "0210")))
  @Docs.DefaultEntityKeyParameter
  @Parameter(name = "platform", hidden = true)
  @ApiResponse(
      responseCode = "204",
      description = "Ingestion request accepted, or dataset is already being processed.")
  @Docs.DefaultUnsuccessfulReadResponses
  @Docs.DefaultUnsuccessfulWriteResponses
  @PostMapping("{key}/crawl")
  @Secured({ADMIN_ROLE, EDITOR_ROLE})
  public void crawl(
      @PathVariable("key") UUID datasetKey,
      @RequestParam(value = "platform", required = false) String platform) {
    Long pipelineExecutionKey = pipelineProcessMapper.getRunningExecutionKey(datasetKey);
    if (pipelineExecutionKey != null) {
      throw new IllegalArgumentException(
          "Can't start a new crawl because there is a pipeline execution already running for this dataset with key: "
              + pipelineExecutionKey);
    }

    Platform indexingPlatform = Platform.parse(platform).orElse(Platform.ALL);
    if (messagePublisher != null) {
      LOG.info("Requesting crawl of dataset[{}]", datasetKey);
      try {
        // we'll bump this to the top of the queue since it is a user initiated
        messagePublisher.send(
            new StartCrawlMessage(
                datasetKey, StartCrawlMessage.Priority.CRITICAL.getPriority(), indexingPlatform));
      } catch (IOException e) {
        LOG.error("Unable to send message requesting crawl", e);
      }
    } else {
      LOG.warn(
          "Registry is configured to run without messaging capabilities. Unable to crawl dataset[{}]",
          datasetKey);
    }
  }

  @Hidden
  @PostMapping(value = "{datasetKey}/process", consumes = MediaType.APPLICATION_JSON_VALUE)
  @Trim
  @Transactional
  @Secured(ADMIN_ROLE)
  public void createDatasetProcessStatus(
      @PathVariable UUID datasetKey,
      @RequestBody @Valid @NotNull @Trim DatasetProcessStatus datasetProcessStatus) {
    checkArgument(
        datasetKey.equals(datasetProcessStatus.getDatasetKey()),
        "DatasetProcessStatus must have the same key as the dataset");
    createDatasetProcessStatus(datasetProcessStatus);
  }

  @Trim
  @Transactional
  @Secured(ADMIN_ROLE)
  @Override
  public void createDatasetProcessStatus(
      @Valid @NotNull @Trim DatasetProcessStatus datasetProcessStatus) {
    checkNotNull(
        datasetProcessStatus.getDatasetKey(), "DatasetProcessStatus must have the dataset key");
    checkNotNull(
        datasetProcessStatus.getCrawlJob(),
        "DatasetProcessStatus must have the crawl job with an attempt number");
    DatasetProcessStatus existing =
        datasetProcessStatusMapper.get(
            datasetProcessStatus.getDatasetKey(), datasetProcessStatus.getCrawlJob().getAttempt());
    checkArgument(
        existing == null,
        "Cannot create dataset process status [%s] for attempt[%s] as one already exists",
        datasetProcessStatus.getDatasetKey(),
        datasetProcessStatus.getCrawlJob().getAttempt());
    datasetProcessStatusMapper.create(datasetProcessStatus);
  }

  @Hidden
  @PutMapping(value = "{datasetKey}/process/{attempt}", consumes = MediaType.APPLICATION_JSON_VALUE)
  @Trim
  @Transactional
  @Secured(ADMIN_ROLE)
  public void updateDatasetProcessStatus(
      @PathVariable UUID datasetKey,
      @PathVariable int attempt,
      @RequestBody @Valid @NotNull @Trim DatasetProcessStatus datasetProcessStatus) {
    checkArgument(
        datasetKey.equals(datasetProcessStatus.getDatasetKey()),
        "DatasetProcessStatus must have the same key as the url");
    checkArgument(
        attempt == datasetProcessStatus.getCrawlJob().getAttempt(),
        "DatasetProcessStatus must have the same attempt as the url");
    updateDatasetProcessStatus(datasetProcessStatus);
  }

  @Trim
  @Transactional
  @Secured(ADMIN_ROLE)
  @Override
  public void updateDatasetProcessStatus(
      @Valid @NotNull @Trim DatasetProcessStatus datasetProcessStatus) {
    datasetProcessStatusMapper.update(datasetProcessStatus);
  }

  @Operation(
      operationId = "datasetCrawlAttempt",
      summary = "Get details of a particular crawl attempt for the dataset",
      extensions =
          @Extension(
              name = "Order",
              properties = @ExtensionProperty(name = "Order", value = "0212")))
  @Docs.DefaultEntityKeyParameter
  @Pageable.OffsetLimitParameters
  @ApiResponse(responseCode = "200", description = "Crawl attempt record")
  @Docs.DefaultUnsuccessfulReadResponses
  @GetMapping("{key}/process/{attempt}")
  @Nullable
  @NullToNotFound("/dataset/{key}/process/{attempt}")
  @Override
  public DatasetProcessStatus getDatasetProcessStatus(
      @PathVariable UUID key, @PathVariable int attempt) {
    return datasetProcessStatusMapper.get(key, attempt);
  }

  @Hidden
  @GetMapping("process")
  @Override
  public PagingResponse<DatasetProcessStatus> listDatasetProcessStatus(Pageable page) {
    return new PagingResponse<>(
        page,
        (long) datasetProcessStatusMapper.count(null),
        datasetProcessStatusMapper.list(null, page));
  }

  @Hidden
  @GetMapping("process/aborted")
  @Override
  public PagingResponse<DatasetProcessStatus> listAbortedDatasetProcesses(Pageable page) {
    return new PagingResponse<>(
        page,
        (long) datasetProcessStatusMapper.countAborted(),
        datasetProcessStatusMapper.listAborted(page));
  }

  @Operation(
      operationId = "listDatasetCrawlAttempt",
      summary = "Get details of all crawl attempts for a dataset",
      extensions =
          @Extension(
              name = "Order",
              properties = @ExtensionProperty(name = "Order", value = "0211")))
  @Docs.DefaultEntityKeyParameter
  @Pageable.OffsetLimitParameters
  @ApiResponse(responseCode = "200", description = "Crawl attempt records")
  @GetMapping("{key}/process")
  @Override
  public PagingResponse<DatasetProcessStatus> listDatasetProcessStatus(
      @PathVariable UUID key, Pageable page) {
    return new PagingResponse<>(
        page,
        (long) datasetProcessStatusMapper.countByDataset(key, null),
        datasetProcessStatusMapper.listByDataset(key, null, page));
  }

  @Override
  public PagingResponse<Dataset> listByDOI(String doi, Pageable page) {
    DatasetListParams listParams = DatasetListParams.builder().doi(doi).page(page).build();
    return new PagingResponse<>(
        page, datasetMapper.count(listParams), datasetMapper.list(listParams));
  }

  @Operation(
      operationId = "datasetByDoi",
      summary = "Retrieve a dataset by DOI",
      description = "Retrieves datasets (may be more than one) referencing the given DOI.",
      extensions =
          @Extension(
              name = "Order",
              properties = @ExtensionProperty(name = "Order", value = "0110")))
  @Parameters(
      value = {
        @Parameter(
            name = "prefix",
            description = "Plain DOI prefix (before the slash)",
            example = "10.15468",
            in = ParameterIn.PATH),
        @Parameter(
            name = "suffix",
            description = "Plain DOI suffix (after the slash)",
            example = "igasai",
            in = ParameterIn.PATH)
      })
  @Pageable.OffsetLimitParameters
  @ApiResponse(responseCode = "200", description = "Dataset list")
  @Docs.DefaultUnsuccessfulReadResponses
  @GetMapping("doi/{prefix}/{suffix}")
  public PagingResponse<Dataset> listByDOI(
      @PathVariable("prefix") String prefix, @PathVariable("suffix") String suffix, Pageable page) {
    return listByDOI(new DOI(prefix, suffix).getDoiName(), page);
  }


  @Hidden
  @PostMapping(value = "{datasetKey}/dwca", consumes = MediaType.APPLICATION_JSON_VALUE)
  @Trim
  @Transactional
  @Secured(ADMIN_ROLE)
  @Override
  public void createDwcaData(@PathVariable("datasetKey") UUID datasetKey, @RequestBody @Trim Dataset.DwcA dwcA) {
    registryDatasetService.createDwcaData(datasetKey, dwcA);
  }

  @Hidden
  @PutMapping(value = "{datasetKey}/dwca", consumes = MediaType.APPLICATION_JSON_VALUE)
  @Trim
  @Transactional
  @Secured(ADMIN_ROLE)
  @Override
  public void updateDwcaData(@PathVariable("datasetKey") UUID datasetKey, @RequestBody @Trim Dataset.DwcA dwcA) {
    registryDatasetService.updateDwcaData(datasetKey, dwcA);
  }

  /** Encapsulates the params to pass in the body for the crawAll method. */
  private static class CrawlAllParams {

    List<UUID> datasetsToExclude = new ArrayList<>();

    // getters and setters needed for jackson

    public List<UUID> getDatasetsToExclude() {
      return datasetsToExclude;
    }

    public void setDatasetsToExclude(List<UUID> datasetsToExclude) {
      this.datasetsToExclude = datasetsToExclude;
    }
  }
}<|MERGE_RESOLUTION|>--- conflicted
+++ resolved
@@ -358,11 +358,11 @@
           schema = @Schema(implementation = EndpointType.class),
           in = ParameterIn.QUERY),
         @Parameter(
-<<<<<<< HEAD
           name = "category",
           description = "Category of the dataset.",
           schema = @Schema(implementation = Set.class),
-=======
+          in = ParameterIn.QUERY),
+        @Parameter(
           name = "contactUserId",
           description = "Filter datasets by contact user ID (e.g., ORCID).",
           schema = @Schema(implementation = String.class),
@@ -371,7 +371,6 @@
           name = "contactEmail",
           description = "Filter datasets by contact email address.",
           schema = @Schema(implementation = String.class),
->>>>>>> 75afbda4
           in = ParameterIn.QUERY),
         @Parameter(name = "request", hidden = true),
         @Parameter(name = "searchRequest", hidden = true),
