--- conflicted
+++ resolved
@@ -497,7 +497,6 @@
     </if>
   </select>
 
-<<<<<<< HEAD
   <select id="getChallengeCodeKey" resultType="Integer">
     SELECT challenge_code_key FROM organization WHERE key = #{key, jdbcType=OTHER}
   </select>
@@ -507,7 +506,7 @@
     SET challenge_code_key = #{challengeCodeKey}
     WHERE key = #{key}
   </update>
-=======
+
   <!--
    Simple suggest
    -->
@@ -518,5 +517,4 @@
       (SELECT key,title FROM organization WHERE title ilike '%'||#{q}||'%' AND NOT title ilike #{q}||'%' ORDER BY title LIMIT 25)
     ) t1 LIMIT 25
   </select>
->>>>>>> fe359532
 </mapper>