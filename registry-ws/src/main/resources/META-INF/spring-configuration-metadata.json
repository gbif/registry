{
  "properties": [
    {
      "name": "jwt.signingKey",
      "type": "java.lang.String"
    },
    {
      "name": "jwt.expiryTimeInMs",
      "type": "java.lang.Long"
    },
    {
      "name": "jwt.issuer",
      "type": "java.lang.String"
    },
    {
<<<<<<< HEAD
      "name": "solr.dataset.serverType",
      "type": "org.gbif.common.search.solr.SolrServerType",
      "sourceType": "org.gbif.registry.search.config.SolrDatasetProperties",
      "sourceMethod": "getType()"
    },
    {
      "name": "solr.dataset.home",
      "type": "java.lang.String",
      "sourceType": "org.gbif.registry.search.config.SolrDatasetProperties",
      "sourceMethod": "getHome()"
    },
    {
      "name": "solr.dataset.collection",
      "type": "java.lang.String",
      "sourceType": "org.gbif.registry.search.config.SolrDatasetProperties",
      "sourceMethod": "getCollection()"
    },
    {
      "name": "solr.dataset.delete",
      "type": "java.lang.Boolean",
      "sourceType": "org.gbif.registry.search.config.SolrDatasetProperties",
      "sourceMethod": "getDelete()"
    },
    {
      "name": "solr.indexing.threads",
      "type": "java.lang.Integer",
      "sourceType": "org.gbif.registry.search.config.SolrDatasetProperties",
      "sourceMethod": "getThreads()"
=======
      "name": "url.api",
      "type": "java.lang.String",
      "sourceType": "org.gbif.registry.ws.config.UrlConfigurationProperties"
    },
    {
      "name": "url.portal",
      "type": "java.lang.String",
      "sourceType": "org.gbif.registry.ws.config.UrlConfigurationProperties"
    },
    {
      "name": "url.occurrenceApi",
      "type": "java.lang.String",
      "sourceType": "org.gbif.registry.ws.config.UrlConfigurationProperties"
    },
    {
      "name": "url.directoryApi",
      "type": "java.lang.String",
      "sourceType": "org.gbif.registry.ws.config.UrlConfigurationProperties"
    },
    {
      "name": "url.grscicollPortal",
      "type": "java.lang.String",
      "sourceType": "org.gbif.registry.ws.config.UrlConfigurationProperties"
>>>>>>> 21f1e88d
    }
  ]
}<|MERGE_RESOLUTION|>--- conflicted
+++ resolved
@@ -11,62 +11,6 @@
     {
       "name": "jwt.issuer",
       "type": "java.lang.String"
-    },
-    {
-<<<<<<< HEAD
-      "name": "solr.dataset.serverType",
-      "type": "org.gbif.common.search.solr.SolrServerType",
-      "sourceType": "org.gbif.registry.search.config.SolrDatasetProperties",
-      "sourceMethod": "getType()"
-    },
-    {
-      "name": "solr.dataset.home",
-      "type": "java.lang.String",
-      "sourceType": "org.gbif.registry.search.config.SolrDatasetProperties",
-      "sourceMethod": "getHome()"
-    },
-    {
-      "name": "solr.dataset.collection",
-      "type": "java.lang.String",
-      "sourceType": "org.gbif.registry.search.config.SolrDatasetProperties",
-      "sourceMethod": "getCollection()"
-    },
-    {
-      "name": "solr.dataset.delete",
-      "type": "java.lang.Boolean",
-      "sourceType": "org.gbif.registry.search.config.SolrDatasetProperties",
-      "sourceMethod": "getDelete()"
-    },
-    {
-      "name": "solr.indexing.threads",
-      "type": "java.lang.Integer",
-      "sourceType": "org.gbif.registry.search.config.SolrDatasetProperties",
-      "sourceMethod": "getThreads()"
-=======
-      "name": "url.api",
-      "type": "java.lang.String",
-      "sourceType": "org.gbif.registry.ws.config.UrlConfigurationProperties"
-    },
-    {
-      "name": "url.portal",
-      "type": "java.lang.String",
-      "sourceType": "org.gbif.registry.ws.config.UrlConfigurationProperties"
-    },
-    {
-      "name": "url.occurrenceApi",
-      "type": "java.lang.String",
-      "sourceType": "org.gbif.registry.ws.config.UrlConfigurationProperties"
-    },
-    {
-      "name": "url.directoryApi",
-      "type": "java.lang.String",
-      "sourceType": "org.gbif.registry.ws.config.UrlConfigurationProperties"
-    },
-    {
-      "name": "url.grscicollPortal",
-      "type": "java.lang.String",
-      "sourceType": "org.gbif.registry.ws.config.UrlConfigurationProperties"
->>>>>>> 21f1e88d
     }
   ]
 }