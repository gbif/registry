<?xml version="1.0" encoding="UTF-8"?>
<!--
  ~ Copyright 2013 Global Biodiversity Information Facility (GBIF)
  ~
  ~ Licensed under the Apache License, Version 2.0 (the "License");
  ~ you may not use this file except in compliance with the License.
  ~ You may obtain a copy of the License at
  ~
  ~     http://www.apache.org/licenses/LICENSE-2.0
  ~
  ~ Unless required by applicable law or agreed to in writing, software
  ~ distributed under the License is distributed on an "AS IS" BASIS,
  ~ WITHOUT WARRANTIES OR CONDITIONS OF ANY KIND, either express or implied.
  ~ See the License for the specific language governing permissions and
  ~ limitations under the License.
  -->
<project xmlns="http://maven.apache.org/POM/4.0.0" xmlns:xsi="http://www.w3.org/2001/XMLSchema-instance" xsi:schemaLocation="http://maven.apache.org/POM/4.0.0 http://maven.apache.org/xsd/maven-4.0.0.xsd">
  <modelVersion>4.0.0</modelVersion>

  <parent>
    <groupId>org.gbif.registry</groupId>
    <artifactId>registry-motherpom</artifactId>
<<<<<<< HEAD
    <version>2.68-SNAPSHOT</version>
  </parent>

  <artifactId>registry-examples</artifactId>
  <version>2.68-SNAPSHOT</version>
=======
    <version>2.67.2-SNAPSHOT</version>
  </parent>

  <artifactId>registry-examples</artifactId>
  <version>2.67.2-SNAPSHOT</version>
>>>>>>> 833f7316
  <packaging>jar</packaging>

  <name>Registry Examples</name>
  <description>This project has examples demonstrating how to implement the registry web service client</description>

  <distributionManagement>
    <site>
      <id>gh-pages</id>
      <url>http://gbif.github.io/registry/${project.artifactId}/</url>
    </site>
  </distributionManagement>

  <repositories>
    <repository>
      <id>gbif-all</id>
      <url>http://repository.gbif.org/content/groups/gbif</url>
    </repository>
  </repositories>

  <build>
    <testResources>
      <testResource>
        <directory>src/test/resources</directory>
        <filtering>true</filtering>
      </testResource>
    </testResources>

    <plugins>
      <plugin>
        <groupId>org.apache.maven.plugins</groupId>
        <artifactId>maven-failsafe-plugin</artifactId>
      </plugin>
    </plugins>
  </build>

  <dependencies>
    <dependency>
      <groupId>org.gbif.registry</groupId>
      <artifactId>registry-ws-client</artifactId>
      <scope>test</scope>
    </dependency>
    <dependency>
      <groupId>ch.qos.logback</groupId>
      <artifactId>logback-classic</artifactId>
      <scope>test</scope>
    </dependency>
    <dependency>
      <groupId>com.google.guava</groupId>
      <artifactId>guava</artifactId>
      <scope>test</scope>
    </dependency>
    <dependency>
      <groupId>org.gbif</groupId>
      <artifactId>gbif-api</artifactId>
      <scope>test</scope>
    </dependency>
    <dependency>
      <groupId>org.gbif</groupId>
      <artifactId>gbif-common-ws</artifactId>
      <scope>test</scope>
    </dependency>
    <dependency>
      <groupId>com.google.inject</groupId>
      <artifactId>guice</artifactId>
      <scope>test</scope>
    </dependency>
    <dependency>
      <groupId>com.sun.jersey</groupId>
      <artifactId>jersey-client</artifactId>
      <scope>test</scope>
    </dependency>
    <dependency>
      <groupId>org.gbif</groupId>
      <artifactId>gbif-httputils</artifactId>
      <scope>test</scope>
    </dependency>
    <dependency>
      <groupId>org.apache.httpcomponents</groupId>
      <artifactId>httpclient</artifactId>
      <scope>test</scope>
      <exclusions>
        <exclusion>
          <artifactId>commons-logging</artifactId>
          <groupId>commons-logging</groupId>
        </exclusion>
      </exclusions>
    </dependency>
    <dependency>
      <groupId>org.codehaus.jackson</groupId>
      <artifactId>jackson-jaxrs</artifactId>
      <scope>test</scope>
    </dependency>
    <dependency>
      <groupId>com.sun.jersey.contribs</groupId>
      <artifactId>jersey-apache-client4</artifactId>
      <scope>test</scope>
    </dependency>
    <dependency>
      <groupId>junit</groupId>
      <artifactId>junit</artifactId>
      <scope>test</scope>
    </dependency>
    <dependency>
      <groupId>org.slf4j</groupId>
      <artifactId>slf4j-api</artifactId>
    </dependency>
  </dependencies>
</project><|MERGE_RESOLUTION|>--- conflicted
+++ resolved
@@ -20,19 +20,12 @@
   <parent>
     <groupId>org.gbif.registry</groupId>
     <artifactId>registry-motherpom</artifactId>
-<<<<<<< HEAD
     <version>2.68-SNAPSHOT</version>
   </parent>
 
   <artifactId>registry-examples</artifactId>
   <version>2.68-SNAPSHOT</version>
-=======
-    <version>2.67.2-SNAPSHOT</version>
-  </parent>
 
-  <artifactId>registry-examples</artifactId>
-  <version>2.67.2-SNAPSHOT</version>
->>>>>>> 833f7316
   <packaging>jar</packaging>
 
   <name>Registry Examples</name>
