<project xmlns="http://maven.apache.org/POM/4.0.0" xmlns:xsi="http://www.w3.org/2001/XMLSchema-instance" xsi:schemaLocation="http://maven.apache.org/POM/4.0.0 http://maven.apache.org/maven-v4_0_0.xsd">
  <modelVersion>4.0.0</modelVersion>

  <parent>
    <groupId>org.gbif.registry</groupId>
    <artifactId>registry-parent</artifactId>
<<<<<<< HEAD
    <version>3.96.3-eml-SNAPSHOT</version>
=======
    <version>3.96.6-SNAPSHOT</version>
>>>>>>> 0fda3096
  </parent>

  <artifactId>registry-cli</artifactId>
  <packaging>jar</packaging>
  <name>GBIF Registry CLI</name>

  <distributionManagement>
    <site>
      <id>gh-pages</id>
      <url>https://gbif.github.io/registry/${project.artifactId}/</url>
    </site>
  </distributionManagement>

  <properties>
    <main.basedir>${project.parent.basedir}</main.basedir>
    <jcommander.version>1.48</jcommander.version>
    <yammer.version>2.2.0</yammer.version>
    <gbif-cli.version>1.0</gbif-cli.version>
    <metainf-services.version>1.5</metainf-services.version>
    <jersey.version>1.19.3</jersey.version>
    <javax.mail.version>1.4.7</javax.mail.version>
    <guava.version>18.0</guava.version>

    <sonar.coverage.jacoco.xmlReportPaths>
      ${project.basedir}/../target/site/jacoco-it/jacoco.xml,${project.basedir}/../target/site/jacoco-ut/jacoco.xml
    </sonar.coverage.jacoco.xmlReportPaths>
  </properties>

  <build>
    <testResources>
      <testResource>
        <directory>src/test/resources</directory>
        <filtering>true</filtering>
      </testResource>
    </testResources>
    <extensions>
      <extension>
        <groupId>org.apache.maven.wagon</groupId>
        <artifactId>wagon-ssh</artifactId>
      </extension>
    </extensions>
    <plugins>
      <!-- Override default configuration to fix compilation error:
      Failed to load existing service definition files: java.nio.file.NoSuchFileException:
      .../registry-spring-boot/registry-spring-boot-cli/target/classes/META-INF/services/org.gbif.cli.Command -->
      <plugin>
        <artifactId>maven-compiler-plugin</artifactId>
        <configuration combine.self="override">
          <source>1.8</source>
          <target>1.8</target>
          <showDeprecation>true</showDeprecation>
          <showWarnings>true</showWarnings>
        </configuration>
      </plugin>

      <plugin>
        <groupId>org.apache.maven.plugins</groupId>
        <artifactId>maven-shade-plugin</artifactId>
        <configuration>
          <createDependencyReducedPom>true</createDependencyReducedPom>
          <filters>
            <filter>
              <artifact>*:*</artifact>
              <excludes>
                <exclude>META-INF/*.SF</exclude>
                <exclude>META-INF/*.DSA</exclude>
                <exclude>META-INF/*.RSA</exclude>
                <exclude>application.yml</exclude>
              </excludes>
            </filter>
          </filters>
        </configuration>
        <dependencies>
          <dependency>
            <groupId>org.springframework.boot</groupId>
            <artifactId>spring-boot-maven-plugin</artifactId>
            <version>${spring-boot.version}</version>
          </dependency>
        </dependencies>
        <executions>
          <execution>
            <phase>package</phase>
            <goals>
              <goal>shade</goal>
            </goals>
            <configuration>
              <finalName>${project.artifactId}</finalName>
              <shadedArtifactAttached>true</shadedArtifactAttached>
              <transformers>
                <transformer implementation="org.apache.maven.plugins.shade.resource.AppendingTransformer">
                  <resource>META-INF/spring.handlers</resource>
                </transformer>
                <transformer implementation="org.springframework.boot.maven.PropertiesMergingResourceTransformer">
                  <resource>META-INF/spring.factories</resource>
                </transformer>
                <transformer implementation="org.apache.maven.plugins.shade.resource.AppendingTransformer">
                  <resource>META-INF/spring.schemas</resource>
                </transformer>
                <!-- This bit sets the main class for the executable jar as you otherwise -->
                <!-- would with the assembly plugin                                       -->
                <transformer implementation="org.apache.maven.plugins.shade.resource.ManifestResourceTransformer">
                  <manifestEntries>
                    <Main-Class>org.gbif.cli.Application</Main-Class>
                  </manifestEntries>
                </transformer>
                <!-- This bit merges the various META-INF/services files         -->
                <transformer implementation="org.apache.maven.plugins.shade.resource.ServicesResourceTransformer" />
              </transformers>
              <!--
              <relocations>
                <relocation>
                  <pattern>org.codehaus.plexus.util</pattern>
                  <shadedPattern>org.shaded.plexus.util</shadedPattern>
                  <excludes>
                    <exclude>org.codehaus.plexus.util.xml.Xpp3Dom</exclude>
                    <exclude>org.codehaus.plexus.util.xml.pull.*</exclude>
                  </excludes>
                </relocation>
              </relocations>
              -->
            </configuration>
          </execution>
        </executions>
      </plugin>

      <plugin>
        <groupId>org.apache.maven.plugins</groupId>
        <artifactId>maven-surefire-plugin</artifactId>
      </plugin>

      <plugin>
        <groupId>org.apache.maven.plugins</groupId>
        <artifactId>maven-failsafe-plugin</artifactId>
      </plugin>

      <plugin>
        <groupId>org.jacoco</groupId>
        <artifactId>jacoco-maven-plugin</artifactId>
      </plugin>
    </plugins>
  </build>

  <repositories>
    <repository>
      <id>gbif-all</id>
      <url>https://repository.gbif.org/content/groups/gbif</url>
    </repository>
    <repository>
      <id>gbif-thirdparty</id>
      <url>https://repository.gbif.org/content/repositories/thirdparty/</url>
    </repository>
  </repositories>

  <dependencies>
    <!-- Spring dependencies -->
    <dependency>
      <groupId>org.springframework.boot</groupId>
      <artifactId>spring-boot-starter</artifactId>
    </dependency>
    <dependency>
      <groupId>org.springframework.boot</groupId>
      <artifactId>spring-boot-starter-validation</artifactId>
    </dependency>
    <dependency>
      <groupId>org.springframework</groupId>
      <artifactId>spring-context</artifactId>
    </dependency>
    <dependency>
      <groupId>org.springframework</groupId>
      <artifactId>spring-context-support</artifactId>
    </dependency>
    <dependency>
      <groupId>org.springframework</groupId>
      <artifactId>spring-beans</artifactId>
    </dependency>
    <dependency>
      <groupId>org.springframework</groupId>
      <artifactId>spring-jdbc</artifactId>
    </dependency>

    <dependency>
      <groupId>com.squareup.retrofit2</groupId>
      <artifactId>converter-jackson</artifactId>
    </dependency>

    <!-- GBIF dependencies -->
    <dependency>
      <groupId>org.gbif</groupId>
      <artifactId>gbif-api</artifactId>
    </dependency>
    <dependency>
      <groupId>org.gbif.directory</groupId>
      <artifactId>directory-api</artifactId>
    </dependency>
    <dependency>
      <groupId>org.gbif.occurrence</groupId>
      <artifactId>download-query-tools</artifactId>
    </dependency>
    <dependency>
      <groupId>org.gbif.common</groupId>
      <artifactId>gbif-cli</artifactId>
      <version>${gbif-cli.version}</version>
    </dependency>
    <dependency>
      <groupId>org.gbif.common</groupId>
      <artifactId>gbif-postal-service</artifactId>
    </dependency>
    <dependency>
      <groupId>org.gbif.registry</groupId>
      <artifactId>registry-identity</artifactId>
    </dependency>
    <dependency>
      <groupId>org.gbif.registry</groupId>
      <artifactId>registry-mail</artifactId>
    </dependency>
    <dependency>
      <groupId>org.gbif.registry</groupId>
      <artifactId>registry-ws</artifactId>
      <exclusions>
        <exclusion>
          <groupId>org.springframework.cloud</groupId>
          <artifactId>spring-cloud-starter-zookeeper</artifactId>
        </exclusion>
        <exclusion>
          <groupId>org.springframework.cloud</groupId>
          <artifactId>spring-cloud-starter-zookeeper-config</artifactId>
        </exclusion>
        <exclusion>
          <groupId>org.springframework.cloud</groupId>
          <artifactId>spring-cloud-starter-zookeeper-discovery</artifactId>
        </exclusion>
      </exclusions>
    </dependency>
    <dependency>
      <groupId>org.gbif.registry</groupId>
      <artifactId>registry-doi</artifactId>
    </dependency>
    <dependency>
      <groupId>org.gbif.registry</groupId>
      <artifactId>registry-domain</artifactId>
    </dependency>
    <dependency>
      <groupId>org.gbif.registry</groupId>
      <artifactId>registry-persistence</artifactId>
    </dependency>
    <dependency>
      <groupId>org.gbif.registry</groupId>
      <artifactId>registry-directory</artifactId>
    </dependency>


    <!-- Third party dependencies -->
    <dependency>
      <groupId>org.projectlombok</groupId>
      <artifactId>lombok</artifactId>
    </dependency>
    <dependency>
      <groupId>org.postgresql</groupId>
      <artifactId>postgresql</artifactId>
    </dependency>
    <dependency>
      <groupId>com.zaxxer</groupId>
      <artifactId>HikariCP</artifactId>
    </dependency>
    <dependency>
      <groupId>com.beust</groupId>
      <artifactId>jcommander</artifactId>
      <version>${jcommander.version}</version>
    </dependency>
    <dependency>
      <groupId>com.yammer.metrics</groupId>
      <artifactId>metrics-core</artifactId>
      <version>${yammer.version}</version>
    </dependency>
    <dependency>
      <groupId>com.yammer.metrics</groupId>
      <artifactId>metrics-ganglia</artifactId>
      <version>${yammer.version}</version>
    </dependency>
    <dependency>
      <groupId>com.google.guava</groupId>
      <artifactId>guava</artifactId>
    </dependency>
    <!-- false positive from maven dep:analyze -->
    <dependency>
      <groupId>org.kohsuke.metainf-services</groupId>
      <artifactId>metainf-services</artifactId>
      <version>${metainf-services.version}</version>
      <!-- This is the proper declaration. For details see the homepage of the project. -->
      <optional>true</optional>
    </dependency>
    <dependency>
      <groupId>org.apache.httpcomponents</groupId>
      <artifactId>httpclient</artifactId>
      <type>jar</type>
      <exclusions>
        <exclusion>
          <groupId>commons-logging</groupId>
          <artifactId>commons-logging</artifactId>
        </exclusion>
      </exclusions>
    </dependency>
    <dependency>
      <groupId>org.apache.httpcomponents</groupId>
      <artifactId>httpcore</artifactId>
      <type>jar</type>
    </dependency>
    <dependency>
      <groupId>com.sun.jersey.contribs</groupId>
      <artifactId>jersey-apache-client4</artifactId>
      <version>${jersey.version}</version>
    </dependency>
    <dependency>
      <groupId>com.sun.jersey</groupId>
      <artifactId>jersey-client</artifactId>
      <version>${jersey.version}</version>
    </dependency>
    <dependency>
      <groupId>com.sun.jersey</groupId>
      <artifactId>jersey-core</artifactId>
      <version>${jersey.version}</version>
    </dependency>
    <dependency>
      <groupId>com.fasterxml.jackson.core</groupId>
      <artifactId>jackson-annotations</artifactId>
    </dependency>
    <dependency>
      <groupId>com.fasterxml.jackson.dataformat</groupId>
      <artifactId>jackson-dataformat-yaml</artifactId>
    </dependency>
    <dependency>
      <groupId>com.google.code.findbugs</groupId>
      <artifactId>jsr305</artifactId>
    </dependency>
    <dependency>
      <groupId>com.squareup.okhttp3</groupId>
      <artifactId>okhttp</artifactId>
      <scope>runtime</scope>
    </dependency>

    <!-- logging -->
    <dependency>
      <groupId>org.slf4j</groupId>
      <artifactId>slf4j-api</artifactId>
    </dependency>
    <dependency>
      <groupId>ch.qos.logback</groupId>
      <artifactId>logback-classic</artifactId>
      <scope>runtime</scope>
    </dependency>
    <dependency>
      <groupId>ch.qos.logback</groupId>
      <artifactId>logback-core</artifactId>
      <scope>runtime</scope>
    </dependency>
    <dependency>
      <groupId>net.logstash.logback</groupId>
      <artifactId>logstash-logback-encoder</artifactId>
	  <scope>runtime</scope>
    </dependency>
    <!-- needed for logback smtp appender -->
    <dependency>
      <groupId>org.codehaus.janino</groupId>
      <artifactId>janino</artifactId>
    </dependency>
    <dependency>
      <groupId>javax.mail</groupId>
      <artifactId>mail</artifactId>
      <version>${javax.mail.version}</version>
    </dependency>

    <!-- testing -->
    <dependency>
      <groupId>org.testcontainers</groupId>
      <artifactId>elasticsearch</artifactId>
      <scope>test</scope>
    </dependency>
    <dependency>
      <groupId>org.testcontainers</groupId>
      <artifactId>postgresql</artifactId>
      <scope>test</scope>
    </dependency>
    <dependency>
      <groupId>org.gbif.registry</groupId>
      <artifactId>registry-search</artifactId>
      <classifier>tests</classifier>
      <scope>test</scope>
    </dependency>

    <dependency>
      <groupId>org.junit.jupiter</groupId>
      <artifactId>junit-jupiter-engine</artifactId>
      <scope>test</scope>
    </dependency>
    <dependency>
      <groupId>org.junit.jupiter</groupId>
      <artifactId>junit-jupiter-params</artifactId>
      <scope>test</scope>
    </dependency>
    <dependency>
      <groupId>org.mockito</groupId>
      <artifactId>mockito-junit-jupiter</artifactId>
      <scope>test</scope>
    </dependency>
    <dependency>
      <groupId>org.mockito</groupId>
      <artifactId>mockito-core</artifactId>
      <scope>test</scope>
    </dependency>
    <dependency>
      <groupId>org.gbif.registry</groupId>
      <artifactId>registry-integration-tests</artifactId>
      <scope>test</scope>
      <type>test-jar</type>
    </dependency>
  </dependencies>

</project><|MERGE_RESOLUTION|>--- conflicted
+++ resolved
@@ -4,11 +4,7 @@
   <parent>
     <groupId>org.gbif.registry</groupId>
     <artifactId>registry-parent</artifactId>
-<<<<<<< HEAD
-    <version>3.96.3-eml-SNAPSHOT</version>
-=======
-    <version>3.96.6-SNAPSHOT</version>
->>>>>>> 0fda3096
+    <version>3.96.6.1-SNAPSHOT</version>
   </parent>
 
   <artifactId>registry-cli</artifactId>
