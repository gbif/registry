<project xmlns="http://maven.apache.org/POM/4.0.0" xmlns:xsi="http://www.w3.org/2001/XMLSchema-instance" xsi:schemaLocation="http://maven.apache.org/POM/4.0.0 http://maven.apache.org/maven-v4_0_0.xsd">
  <modelVersion>4.0.0</modelVersion>

  <parent>
    <groupId>org.gbif.registry</groupId>
    <artifactId>registry-parent</artifactId>
<<<<<<< HEAD
    <version>3.96.6.1-SNAPSHOT</version>
=======
    <version>3.96.9-SNAPSHOT</version>
>>>>>>> 1a2f3bd8
  </parent>

  <artifactId>registry-cli</artifactId>
  <packaging>jar</packaging>
  <name>GBIF Registry CLI</name>

  <distributionManagement>
    <site>
      <id>gh-pages</id>
      <url>https://gbif.github.io/registry/${project.artifactId}/</url>
    </site>
  </distributionManagement>

  <properties>
    <main.basedir>${project.parent.basedir}</main.basedir>
    <jcommander.version>1.48</jcommander.version>
    <yammer.version>2.2.0</yammer.version>
    <gbif-cli.version>1.0</gbif-cli.version>
    <metainf-services.version>1.5</metainf-services.version>
    <jersey.version>1.19.3</jersey.version>
    <javax.mail.version>1.4.7</javax.mail.version>
    <guava.version>18.0</guava.version>

    <sonar.coverage.jacoco.xmlReportPaths>
      ${project.basedir}/../target/site/jacoco-it/jacoco.xml,${project.basedir}/../target/site/jacoco-ut/jacoco.xml
    </sonar.coverage.jacoco.xmlReportPaths>
  </properties>

  <build>
    <testResources>
      <testResource>
        <directory>src/test/resources</directory>
        <filtering>true</filtering>
      </testResource>
    </testResources>
    <extensions>
      <extension>
        <groupId>org.apache.maven.wagon</groupId>
        <artifactId>wagon-ssh</artifactId>
      </extension>
    </extensions>
    <plugins>
      <!-- Override default configuration to fix compilation error:
      Failed to load existing service definition files: java.nio.file.NoSuchFileException:
      .../registry-spring-boot/registry-spring-boot-cli/target/classes/META-INF/services/org.gbif.cli.Command -->
      <plugin>
        <artifactId>maven-compiler-plugin</artifactId>
        <configuration combine.self="override">
          <source>1.8</source>
          <target>1.8</target>
          <showDeprecation>true</showDeprecation>
          <showWarnings>true</showWarnings>
        </configuration>
      </plugin>

      <plugin>
        <groupId>org.apache.maven.plugins</groupId>
        <artifactId>maven-shade-plugin</artifactId>
        <configuration>
          <createDependencyReducedPom>true</createDependencyReducedPom>
          <filters>
            <filter>
              <artifact>*:*</artifact>
              <excludes>
                <exclude>META-INF/*.SF</exclude>
                <exclude>META-INF/*.DSA</exclude>
                <exclude>META-INF/*.RSA</exclude>
                <exclude>application.yml</exclude>
              </excludes>
            </filter>
          </filters>
        </configuration>
        <dependencies>
          <dependency>
            <groupId>org.springframework.boot</groupId>
            <artifactId>spring-boot-maven-plugin</artifactId>
            <version>${spring-boot.version}</version>
          </dependency>
        </dependencies>
        <executions>
          <execution>
            <phase>package</phase>
            <goals>
              <goal>shade</goal>
            </goals>
            <configuration>
              <finalName>${project.artifactId}</finalName>
              <shadedArtifactAttached>true</shadedArtifactAttached>
              <transformers>
                <transformer implementation="org.apache.maven.plugins.shade.resource.AppendingTransformer">
                  <resource>META-INF/spring.handlers</resource>
                </transformer>
                <transformer implementation="org.springframework.boot.maven.PropertiesMergingResourceTransformer">
                  <resource>META-INF/spring.factories</resource>
                </transformer>
                <transformer implementation="org.apache.maven.plugins.shade.resource.AppendingTransformer">
                  <resource>META-INF/spring.schemas</resource>
                </transformer>
                <!-- This bit sets the main class for the executable jar as you otherwise -->
                <!-- would with the assembly plugin                                       -->
                <transformer implementation="org.apache.maven.plugins.shade.resource.ManifestResourceTransformer">
                  <manifestEntries>
                    <Main-Class>org.gbif.cli.Application</Main-Class>
                  </manifestEntries>
                </transformer>
                <!-- This bit merges the various META-INF/services files         -->
                <transformer implementation="org.apache.maven.plugins.shade.resource.ServicesResourceTransformer" />
              </transformers>
              <!--
              <relocations>
                <relocation>
                  <pattern>org.codehaus.plexus.util</pattern>
                  <shadedPattern>org.shaded.plexus.util</shadedPattern>
                  <excludes>
                    <exclude>org.codehaus.plexus.util.xml.Xpp3Dom</exclude>
                    <exclude>org.codehaus.plexus.util.xml.pull.*</exclude>
                  </excludes>
                </relocation>
              </relocations>
              -->
            </configuration>
          </execution>
        </executions>
      </plugin>

      <plugin>
        <groupId>org.apache.maven.plugins</groupId>
        <artifactId>maven-surefire-plugin</artifactId>
      </plugin>

      <plugin>
        <groupId>org.apache.maven.plugins</groupId>
        <artifactId>maven-failsafe-plugin</artifactId>
      </plugin>

      <plugin>
        <groupId>org.jacoco</groupId>
        <artifactId>jacoco-maven-plugin</artifactId>
      </plugin>
    </plugins>
  </build>

  <repositories>
    <repository>
      <id>gbif-all</id>
      <url>https://repository.gbif.org/content/groups/gbif</url>
    </repository>
    <repository>
      <id>gbif-thirdparty</id>
      <url>https://repository.gbif.org/content/repositories/thirdparty/</url>
    </repository>
  </repositories>

  <dependencies>
    <!-- Spring dependencies -->
    <dependency>
      <groupId>org.springframework.boot</groupId>
      <artifactId>spring-boot-starter</artifactId>
    </dependency>
    <dependency>
      <groupId>org.springframework.boot</groupId>
      <artifactId>spring-boot-starter-validation</artifactId>
    </dependency>
    <dependency>
      <groupId>org.springframework</groupId>
      <artifactId>spring-context</artifactId>
    </dependency>
    <dependency>
      <groupId>org.springframework</groupId>
      <artifactId>spring-context-support</artifactId>
    </dependency>
    <dependency>
      <groupId>org.springframework</groupId>
      <artifactId>spring-beans</artifactId>
    </dependency>
    <dependency>
      <groupId>org.springframework</groupId>
      <artifactId>spring-jdbc</artifactId>
    </dependency>

    <dependency>
      <groupId>com.squareup.retrofit2</groupId>
      <artifactId>converter-jackson</artifactId>
    </dependency>

    <!-- GBIF dependencies -->
    <dependency>
      <groupId>org.gbif</groupId>
      <artifactId>gbif-api</artifactId>
    </dependency>
    <dependency>
      <groupId>org.gbif.directory</groupId>
      <artifactId>directory-api</artifactId>
    </dependency>
    <dependency>
      <groupId>org.gbif.occurrence</groupId>
      <artifactId>download-query-tools</artifactId>
    </dependency>
    <dependency>
      <groupId>org.gbif.common</groupId>
      <artifactId>gbif-cli</artifactId>
      <version>${gbif-cli.version}</version>
    </dependency>
    <dependency>
      <groupId>org.gbif.common</groupId>
      <artifactId>gbif-postal-service</artifactId>
    </dependency>
    <dependency>
      <groupId>org.gbif.registry</groupId>
      <artifactId>registry-identity</artifactId>
    </dependency>
    <dependency>
      <groupId>org.gbif.registry</groupId>
      <artifactId>registry-mail</artifactId>
    </dependency>
    <dependency>
      <groupId>org.gbif.registry</groupId>
      <artifactId>registry-ws</artifactId>
      <exclusions>
        <exclusion>
          <groupId>org.springframework.cloud</groupId>
          <artifactId>spring-cloud-starter-zookeeper</artifactId>
        </exclusion>
        <exclusion>
          <groupId>org.springframework.cloud</groupId>
          <artifactId>spring-cloud-starter-zookeeper-config</artifactId>
        </exclusion>
        <exclusion>
          <groupId>org.springframework.cloud</groupId>
          <artifactId>spring-cloud-starter-zookeeper-discovery</artifactId>
        </exclusion>
      </exclusions>
    </dependency>
    <dependency>
      <groupId>org.gbif.registry</groupId>
      <artifactId>registry-doi</artifactId>
    </dependency>
    <dependency>
      <groupId>org.gbif.registry</groupId>
      <artifactId>registry-domain</artifactId>
    </dependency>
    <dependency>
      <groupId>org.gbif.registry</groupId>
      <artifactId>registry-persistence</artifactId>
    </dependency>
    <dependency>
      <groupId>org.gbif.registry</groupId>
      <artifactId>registry-directory</artifactId>
    </dependency>


    <!-- Third party dependencies -->
    <dependency>
      <groupId>org.projectlombok</groupId>
      <artifactId>lombok</artifactId>
    </dependency>
    <dependency>
      <groupId>org.postgresql</groupId>
      <artifactId>postgresql</artifactId>
    </dependency>
    <dependency>
      <groupId>com.zaxxer</groupId>
      <artifactId>HikariCP</artifactId>
    </dependency>
    <dependency>
      <groupId>com.beust</groupId>
      <artifactId>jcommander</artifactId>
      <version>${jcommander.version}</version>
    </dependency>
    <dependency>
      <groupId>com.yammer.metrics</groupId>
      <artifactId>metrics-core</artifactId>
      <version>${yammer.version}</version>
    </dependency>
    <dependency>
      <groupId>com.yammer.metrics</groupId>
      <artifactId>metrics-ganglia</artifactId>
      <version>${yammer.version}</version>
    </dependency>
    <dependency>
      <groupId>com.google.guava</groupId>
      <artifactId>guava</artifactId>
    </dependency>
    <!-- false positive from maven dep:analyze -->
    <dependency>
      <groupId>org.kohsuke.metainf-services</groupId>
      <artifactId>metainf-services</artifactId>
      <version>${metainf-services.version}</version>
      <!-- This is the proper declaration. For details see the homepage of the project. -->
      <optional>true</optional>
    </dependency>
    <dependency>
      <groupId>org.apache.httpcomponents</groupId>
      <artifactId>httpclient</artifactId>
      <type>jar</type>
      <exclusions>
        <exclusion>
          <groupId>commons-logging</groupId>
          <artifactId>commons-logging</artifactId>
        </exclusion>
      </exclusions>
    </dependency>
    <dependency>
      <groupId>org.apache.httpcomponents</groupId>
      <artifactId>httpcore</artifactId>
      <type>jar</type>
    </dependency>
    <dependency>
      <groupId>com.sun.jersey.contribs</groupId>
      <artifactId>jersey-apache-client4</artifactId>
      <version>${jersey.version}</version>
    </dependency>
    <dependency>
      <groupId>com.sun.jersey</groupId>
      <artifactId>jersey-client</artifactId>
      <version>${jersey.version}</version>
    </dependency>
    <dependency>
      <groupId>com.sun.jersey</groupId>
      <artifactId>jersey-core</artifactId>
      <version>${jersey.version}</version>
    </dependency>
    <dependency>
      <groupId>com.fasterxml.jackson.core</groupId>
      <artifactId>jackson-annotations</artifactId>
    </dependency>
    <dependency>
      <groupId>com.fasterxml.jackson.dataformat</groupId>
      <artifactId>jackson-dataformat-yaml</artifactId>
    </dependency>
    <dependency>
      <groupId>com.google.code.findbugs</groupId>
      <artifactId>jsr305</artifactId>
    </dependency>
    <dependency>
      <groupId>com.squareup.okhttp3</groupId>
      <artifactId>okhttp</artifactId>
      <scope>runtime</scope>
    </dependency>

    <!-- logging -->
    <dependency>
      <groupId>org.slf4j</groupId>
      <artifactId>slf4j-api</artifactId>
    </dependency>
    <dependency>
      <groupId>ch.qos.logback</groupId>
      <artifactId>logback-classic</artifactId>
      <scope>runtime</scope>
    </dependency>
    <dependency>
      <groupId>ch.qos.logback</groupId>
      <artifactId>logback-core</artifactId>
      <scope>runtime</scope>
    </dependency>
    <dependency>
      <groupId>net.logstash.logback</groupId>
      <artifactId>logstash-logback-encoder</artifactId>
	  <scope>runtime</scope>
    </dependency>
    <!-- needed for logback smtp appender -->
    <dependency>
      <groupId>org.codehaus.janino</groupId>
      <artifactId>janino</artifactId>
    </dependency>
    <dependency>
      <groupId>javax.mail</groupId>
      <artifactId>mail</artifactId>
      <version>${javax.mail.version}</version>
    </dependency>

    <!-- testing -->
    <dependency>
      <groupId>org.testcontainers</groupId>
      <artifactId>elasticsearch</artifactId>
      <scope>test</scope>
    </dependency>
    <dependency>
      <groupId>org.testcontainers</groupId>
      <artifactId>postgresql</artifactId>
      <scope>test</scope>
    </dependency>
    <dependency>
      <groupId>org.gbif.registry</groupId>
      <artifactId>registry-search</artifactId>
      <classifier>tests</classifier>
      <scope>test</scope>
    </dependency>

    <dependency>
      <groupId>org.junit.jupiter</groupId>
      <artifactId>junit-jupiter-engine</artifactId>
      <scope>test</scope>
    </dependency>
    <dependency>
      <groupId>org.junit.jupiter</groupId>
      <artifactId>junit-jupiter-params</artifactId>
      <scope>test</scope>
    </dependency>
    <dependency>
      <groupId>org.mockito</groupId>
      <artifactId>mockito-junit-jupiter</artifactId>
      <scope>test</scope>
    </dependency>
    <dependency>
      <groupId>org.mockito</groupId>
      <artifactId>mockito-core</artifactId>
      <scope>test</scope>
    </dependency>
    <dependency>
      <groupId>org.gbif.registry</groupId>
      <artifactId>registry-integration-tests</artifactId>
      <scope>test</scope>
      <type>test-jar</type>
    </dependency>
  </dependencies>

</project><|MERGE_RESOLUTION|>--- conflicted
+++ resolved
@@ -4,11 +4,7 @@
   <parent>
     <groupId>org.gbif.registry</groupId>
     <artifactId>registry-parent</artifactId>
-<<<<<<< HEAD
-    <version>3.96.6.1-SNAPSHOT</version>
-=======
     <version>3.96.9-SNAPSHOT</version>
->>>>>>> 1a2f3bd8
   </parent>
 
   <artifactId>registry-cli</artifactId>
