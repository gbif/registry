--- conflicted
+++ resolved
@@ -4,11 +4,7 @@
   <parent>
     <groupId>org.gbif.registry</groupId>
     <artifactId>registry-parent</artifactId>
-<<<<<<< HEAD
-    <version>4.0.17-SNAPSHOT</version>
-=======
     <version>4.0.18-SNAPSHOT</version>
->>>>>>> 844053cf
   </parent>
 
   <artifactId>registry-cli</artifactId>
