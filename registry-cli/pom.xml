<project xmlns="http://maven.apache.org/POM/4.0.0" xmlns:xsi="http://www.w3.org/2001/XMLSchema-instance" xsi:schemaLocation="http://maven.apache.org/POM/4.0.0 http://maven.apache.org/maven-v4_0_0.xsd">
  <modelVersion>4.0.0</modelVersion>

  <parent>
    <groupId>org.gbif.registry</groupId>
    <artifactId>registry-parent</artifactId>
<<<<<<< HEAD
    <version>3.96.30-SNAPSHOT</version>
=======
    <version>3.97.0-SNAPSHOT</version>
>>>>>>> 6b932fff
  </parent>

  <artifactId>registry-cli</artifactId>
  <packaging>jar</packaging>
  <name>GBIF Registry CLI</name>

  <distributionManagement>
    <site>
      <id>gh-pages</id>
      <url>https://gbif.github.io/registry/${project.artifactId}/</url>
    </site>
  </distributionManagement>

  <properties>
    <maven.compiler.target>11</maven.compiler.target>
    <maven.compiler.source>11</maven.compiler.source>
    <java.version>11</java.version>
    <main.basedir>${project.parent.basedir}</main.basedir>
    <jcommander.version>1.48</jcommander.version>
    <yammer.version>2.2.0</yammer.version>
    <gbif-cli.version>1.2-SNAPSHOT</gbif-cli.version>
    <metainf-services.version>1.11</metainf-services.version>
    <jersey.version>1.19.3</jersey.version>
    <javax.mail.version>1.4.7</javax.mail.version>
    <kotlin.version>1.4.20</kotlin.version>

    <sonar.coverage.jacoco.xmlReportPaths>
      ${project.basedir}/../target/site/jacoco-it/jacoco.xml,${project.basedir}/../target/site/jacoco-ut/jacoco.xml
    </sonar.coverage.jacoco.xmlReportPaths>
  </properties>

  <build>
    <testResources>
      <testResource>
        <directory>src/test/resources</directory>
        <filtering>true</filtering>
      </testResource>
    </testResources>
    <extensions>
      <extension>
        <groupId>org.apache.maven.wagon</groupId>
        <artifactId>wagon-ssh</artifactId>
      </extension>
    </extensions>
    <plugins>
      <!-- Override default configuration to fix compilation error:
      Failed to load existing service definition files: java.nio.file.NoSuchFileException:
      .../registry-spring-boot/registry-spring-boot-cli/target/classes/META-INF/services/org.gbif.cli.Command -->
      <plugin>
        <artifactId>maven-compiler-plugin</artifactId>
        <configuration combine.self="override">
          <source>${maven.compiler.source}</source>
          <target>${maven.compiler.target}</target>
          <showDeprecation>true</showDeprecation>
          <showWarnings>true</showWarnings>
        </configuration>
      </plugin>

      <plugin>
        <groupId>org.apache.maven.plugins</groupId>
        <artifactId>maven-shade-plugin</artifactId>
        <configuration>
          <createDependencyReducedPom>true</createDependencyReducedPom>
          <filters>
            <filter>
              <artifact>*:*</artifact>
              <excludes>
                <exclude>META-INF/*.SF</exclude>
                <exclude>META-INF/*.DSA</exclude>
                <exclude>META-INF/*.RSA</exclude>
                <exclude>application.yml</exclude>
              </excludes>
            </filter>
          </filters>
        </configuration>
        <dependencies>
          <dependency>
            <groupId>org.springframework.boot</groupId>
            <artifactId>spring-boot-maven-plugin</artifactId>
            <version>${spring-boot.version}</version>
          </dependency>
        </dependencies>
        <executions>
          <execution>
            <phase>package</phase>
            <goals>
              <goal>shade</goal>
            </goals>
            <configuration>
              <finalName>${project.artifactId}</finalName>
              <shadedArtifactAttached>true</shadedArtifactAttached>
              <transformers>
                <transformer implementation="org.apache.maven.plugins.shade.resource.AppendingTransformer">
                  <resource>META-INF/spring.handlers</resource>
                </transformer>
                <transformer implementation="org.springframework.boot.maven.PropertiesMergingResourceTransformer">
                  <resource>META-INF/spring.factories</resource>
                </transformer>
                <transformer implementation="org.apache.maven.plugins.shade.resource.AppendingTransformer">
                  <resource>META-INF/spring.schemas</resource>
                </transformer>
                <!-- This bit sets the main class for the executable jar as you otherwise -->
                <!-- would with the assembly plugin                                       -->
                <transformer implementation="org.apache.maven.plugins.shade.resource.ManifestResourceTransformer">
                  <manifestEntries>
                    <Main-Class>org.gbif.cli.Application</Main-Class>
                  </manifestEntries>
                </transformer>
                <!-- This bit merges the various META-INF/services files         -->
                <transformer implementation="org.apache.maven.plugins.shade.resource.ServicesResourceTransformer" />
              </transformers>
            </configuration>
          </execution>
        </executions>
      </plugin>

      <plugin>
        <groupId>org.apache.maven.plugins</groupId>
        <artifactId>maven-surefire-plugin</artifactId>
      </plugin>

      <plugin>
        <groupId>org.apache.maven.plugins</groupId>
        <artifactId>maven-failsafe-plugin</artifactId>
      </plugin>
    </plugins>
  </build>

  <repositories>
    <repository>
      <id>gbif-all</id>
      <url>https://repository.gbif.org/content/groups/gbif</url>
    </repository>
    <repository>
      <id>gbif-thirdparty</id>
      <url>https://repository.gbif.org/content/repositories/thirdparty/</url>
    </repository>
  </repositories>

  <dependencies>
    <!-- Spring dependencies -->
    <dependency>
      <groupId>org.springframework.boot</groupId>
      <artifactId>spring-boot-starter</artifactId>
    </dependency>
    <dependency>
      <groupId>org.springframework.boot</groupId>
      <artifactId>spring-boot-starter-validation</artifactId>
    </dependency>
    <dependency>
      <groupId>org.springframework</groupId>
      <artifactId>spring-context</artifactId>
    </dependency>
    <dependency>
      <groupId>org.springframework</groupId>
      <artifactId>spring-context-support</artifactId>
    </dependency>
    <dependency>
      <groupId>org.springframework</groupId>
      <artifactId>spring-beans</artifactId>
    </dependency>
    <dependency>
      <groupId>org.springframework</groupId>
      <artifactId>spring-jdbc</artifactId>
    </dependency>

    <!-- GBIF dependencies -->
    <dependency>
      <groupId>org.gbif</groupId>
      <artifactId>gbif-api</artifactId>
    </dependency>
    <dependency>
      <groupId>org.gbif.directory</groupId>
      <artifactId>directory-api</artifactId>
    </dependency>
    <dependency>
      <groupId>org.gbif.occurrence</groupId>
      <artifactId>download-query-tools</artifactId>
    </dependency>
    <dependency>
      <groupId>org.gbif.common</groupId>
      <artifactId>gbif-cli</artifactId>
      <version>${gbif-cli.version}</version>
    </dependency>
    <dependency>
      <groupId>org.gbif.common</groupId>
      <artifactId>gbif-postal-service</artifactId>
    </dependency>
    <dependency>
      <groupId>org.gbif.registry</groupId>
      <artifactId>registry-identity</artifactId>
    </dependency>
    <dependency>
      <groupId>org.gbif.registry</groupId>
      <artifactId>registry-mail</artifactId>
    </dependency>
    <dependency>
      <groupId>org.gbif.registry</groupId>
      <artifactId>registry-ws</artifactId>
      <exclusions>
        <exclusion>
          <groupId>org.springframework.cloud</groupId>
          <artifactId>spring-cloud-starter-zookeeper</artifactId>
        </exclusion>
        <exclusion>
          <groupId>org.springframework.cloud</groupId>
          <artifactId>spring-cloud-starter-zookeeper-config</artifactId>
        </exclusion>
        <exclusion>
          <groupId>org.springframework.cloud</groupId>
          <artifactId>spring-cloud-starter-zookeeper-discovery</artifactId>
        </exclusion>
      </exclusions>
    </dependency>
    <dependency>
      <groupId>org.gbif.registry</groupId>
      <artifactId>registry-doi</artifactId>
    </dependency>
    <dependency>
      <groupId>org.gbif.registry</groupId>
      <artifactId>registry-domain</artifactId>
    </dependency>
    <dependency>
      <groupId>org.gbif.registry</groupId>
      <artifactId>registry-persistence</artifactId>
    </dependency>
    <dependency>
      <groupId>org.gbif.registry</groupId>
      <artifactId>registry-directory</artifactId>
    </dependency>


    <!-- Third party dependencies -->
    <dependency>
      <groupId>org.projectlombok</groupId>
      <artifactId>lombok</artifactId>
    </dependency>
    <dependency>
      <groupId>org.postgresql</groupId>
      <artifactId>postgresql</artifactId>
    </dependency>
    <dependency>
      <groupId>com.zaxxer</groupId>
      <artifactId>HikariCP</artifactId>
    </dependency>
    <dependency>
      <groupId>com.beust</groupId>
      <artifactId>jcommander</artifactId>
      <version>${jcommander.version}</version>
    </dependency>
    <dependency>
      <groupId>com.yammer.metrics</groupId>
      <artifactId>metrics-core</artifactId>
      <version>${yammer.version}</version>
    </dependency>
    <dependency>
      <groupId>com.yammer.metrics</groupId>
      <artifactId>metrics-ganglia</artifactId>
      <version>${yammer.version}</version>
    </dependency>
    <dependency>
      <groupId>com.google.guava</groupId>
      <artifactId>guava</artifactId>
    </dependency>
    <!-- false positive from maven dep:analyze -->
    <dependency>
      <groupId>org.kohsuke.metainf-services</groupId>
      <artifactId>metainf-services</artifactId>
      <version>${metainf-services.version}</version>
      <!-- This is the proper declaration. For details see the homepage of the project. -->
      <optional>true</optional>
    </dependency>
    <dependency>
      <groupId>org.apache.httpcomponents</groupId>
      <artifactId>httpclient</artifactId>
      <type>jar</type>
      <exclusions>
        <exclusion>
          <groupId>commons-logging</groupId>
          <artifactId>commons-logging</artifactId>
        </exclusion>
      </exclusions>
    </dependency>
    <dependency>
      <groupId>org.apache.httpcomponents</groupId>
      <artifactId>httpcore</artifactId>
      <type>jar</type>
    </dependency>
    <dependency>
      <groupId>com.sun.jersey.contribs</groupId>
      <artifactId>jersey-apache-client4</artifactId>
      <version>${jersey.version}</version>
    </dependency>
    <dependency>
      <groupId>com.sun.jersey</groupId>
      <artifactId>jersey-client</artifactId>
      <version>${jersey.version}</version>
    </dependency>
    <dependency>
      <groupId>com.sun.jersey</groupId>
      <artifactId>jersey-core</artifactId>
      <version>${jersey.version}</version>
    </dependency>
    <dependency>
      <groupId>com.fasterxml.jackson.core</groupId>
      <artifactId>jackson-annotations</artifactId>
    </dependency>
    <dependency>
      <groupId>com.fasterxml.jackson.dataformat</groupId>
      <artifactId>jackson-dataformat-yaml</artifactId>
    </dependency>
    <dependency>
      <groupId>com.google.code.findbugs</groupId>
      <artifactId>jsr305</artifactId>
    </dependency>

    <!-- logging -->
    <dependency>
      <groupId>org.slf4j</groupId>
      <artifactId>slf4j-api</artifactId>
    </dependency>
    <dependency>
      <groupId>ch.qos.logback</groupId>
      <artifactId>logback-classic</artifactId>
      <scope>runtime</scope>
    </dependency>
    <dependency>
      <groupId>ch.qos.logback</groupId>
      <artifactId>logback-core</artifactId>
      <scope>runtime</scope>
    </dependency>
    <dependency>
      <groupId>net.logstash.logback</groupId>
      <artifactId>logstash-logback-encoder</artifactId>
	  <scope>runtime</scope>
    </dependency>
    <!-- needed for logback smtp appender -->
    <dependency>
      <groupId>org.codehaus.janino</groupId>
      <artifactId>janino</artifactId>
    </dependency>
    <dependency>
      <groupId>javax.mail</groupId>
      <artifactId>mail</artifactId>
      <version>${javax.mail.version}</version>
    </dependency>
    <dependency>
      <groupId>org.apache.ant</groupId>
      <artifactId>ant</artifactId>
      <version>1.10.14</version>
    </dependency>

    <!-- needed for the datacite client -->
    <dependency>
      <groupId>org.jetbrains.kotlin</groupId>
      <artifactId>kotlin-stdlib-common</artifactId>
      <version>${kotlin.version}</version>
    </dependency>
    <dependency>
      <groupId>org.jetbrains.kotlin</groupId>
      <artifactId>kotlin-stdlib</artifactId>
      <version>${kotlin.version}</version>
    </dependency>

    <!-- testing -->
    <dependency>
      <groupId>org.testcontainers</groupId>
      <artifactId>elasticsearch</artifactId>
      <scope>test</scope>
    </dependency>
    <dependency>
      <groupId>org.testcontainers</groupId>
      <artifactId>postgresql</artifactId>
      <scope>test</scope>
    </dependency>
    <dependency>
      <groupId>org.gbif.registry</groupId>
      <artifactId>registry-search</artifactId>
      <classifier>tests</classifier>
      <scope>test</scope>
    </dependency>

    <dependency>
      <groupId>org.junit.jupiter</groupId>
      <artifactId>junit-jupiter-engine</artifactId>
      <scope>test</scope>
    </dependency>
    <dependency>
      <groupId>org.junit.jupiter</groupId>
      <artifactId>junit-jupiter-params</artifactId>
      <scope>test</scope>
    </dependency>
    <dependency>
      <groupId>org.mockito</groupId>
      <artifactId>mockito-junit-jupiter</artifactId>
      <scope>test</scope>
    </dependency>
    <dependency>
      <groupId>org.mockito</groupId>
      <artifactId>mockito-core</artifactId>
      <scope>test</scope>
    </dependency>
    <dependency>
      <groupId>org.gbif.registry</groupId>
      <artifactId>registry-integration-tests</artifactId>
      <scope>test</scope>
      <type>test-jar</type>
    </dependency>
  </dependencies>

</project><|MERGE_RESOLUTION|>--- conflicted
+++ resolved
@@ -4,11 +4,7 @@
   <parent>
     <groupId>org.gbif.registry</groupId>
     <artifactId>registry-parent</artifactId>
-<<<<<<< HEAD
-    <version>3.96.30-SNAPSHOT</version>
-=======
     <version>3.97.0-SNAPSHOT</version>
->>>>>>> 6b932fff
   </parent>
 
   <artifactId>registry-cli</artifactId>
