--- conflicted
+++ resolved
@@ -4,11 +4,7 @@
   <parent>
     <groupId>org.gbif.registry</groupId>
     <artifactId>registry-parent</artifactId>
-<<<<<<< HEAD
-    <version>3.96.6-SNAPSHOT</version>
-=======
     <version>3.96.8-SNAPSHOT</version>
->>>>>>> 682422ef
   </parent>
 
   <artifactId>registry-cli</artifactId>
@@ -60,8 +56,8 @@
       <plugin>
         <artifactId>maven-compiler-plugin</artifactId>
         <configuration combine.self="override">
-          <source>11</source>
-          <target>11</target>
+          <source>${maven.compiler.source}</source>
+          <target>${maven.compiler.target}</target>
           <showDeprecation>true</showDeprecation>
           <showWarnings>true</showWarnings>
         </configuration>
@@ -120,18 +116,6 @@
                 <!-- This bit merges the various META-INF/services files         -->
                 <transformer implementation="org.apache.maven.plugins.shade.resource.ServicesResourceTransformer" />
               </transformers>
-              <!--
-              <relocations>
-                <relocation>
-                  <pattern>org.codehaus.plexus.util</pattern>
-                  <shadedPattern>org.shaded.plexus.util</shadedPattern>
-                  <excludes>
-                    <exclude>org.codehaus.plexus.util.xml.Xpp3Dom</exclude>
-                    <exclude>org.codehaus.plexus.util.xml.pull.*</exclude>
-                  </excludes>
-                </relocation>
-              </relocations>
-              -->
             </configuration>
           </execution>
         </executions>
@@ -146,11 +130,6 @@
         <groupId>org.apache.maven.plugins</groupId>
         <artifactId>maven-failsafe-plugin</artifactId>
       </plugin>
-
-<!--      <plugin>-->
-<!--        <groupId>org.jacoco</groupId>-->
-<!--        <artifactId>jacoco-maven-plugin</artifactId>-->
-<!--      </plugin>-->
     </plugins>
   </build>
 
