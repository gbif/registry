--- conflicted
+++ resolved
@@ -27,10 +27,7 @@
   private String usageName;
   private String usageRank;
   private List<RankedName> taxonClassification;
-<<<<<<< HEAD
-  private List<String> taxonKeys;
-=======
-  private Set<Integer> taxonKeys;
+  private Set<String> taxonKeys;
   private Integer kingdomKey;
   private String kingdomName;
   private Integer phylumKey;
@@ -45,5 +42,4 @@
   private String genusName;
   private Integer speciesKey;
   private String speciesName;
->>>>>>> 7d801999
 }