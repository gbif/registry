--- conflicted
+++ resolved
@@ -78,7 +78,6 @@
 
   Dataset getLightweight(@Param("key") UUID key);
 
-<<<<<<< HEAD
   /**
    * Find datasets that have deprecated categories.
    * @param deprecatedCategories set of deprecated category names
@@ -92,11 +91,10 @@
    * @param deprecatedCategory the deprecated category name to remove
    */
   void removeDeprecatedCategory(@Param("datasetKey") UUID datasetKey, @Param("deprecatedCategory") String deprecatedCategory);
-=======
+
 
   void createDwcaDataset(@Param("datasetKey") UUID datasetKey, @Param("dwca") Dataset.DwcA dwcaDataset);
 
   void updateDwcaDataset(@Param("datasetKey") UUID datasetKey, @Param("dwca") Dataset.DwcA dwcaDataset);
 
->>>>>>> 75afbda4
 }