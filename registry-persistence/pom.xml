<?xml version="1.0" encoding="UTF-8"?>
<project xmlns="http://maven.apache.org/POM/4.0.0" xmlns:xsi="http://www.w3.org/2001/XMLSchema-instance" xsi:schemaLocation="http://maven.apache.org/POM/4.0.0 http://maven.apache.org/xsd/maven-4.0.0.xsd">
  <parent>
    <artifactId>registry-parent</artifactId>
    <groupId>org.gbif.registry</groupId>
<<<<<<< HEAD
    <version>4.0.20-SNAPSHOT</version>
=======
    <version>4.1.0-SNAPSHOT</version>
>>>>>>> ed39f41e
  </parent>
  <modelVersion>4.0.0</modelVersion>

  <artifactId>registry-persistence</artifactId>
  <name>GBIF Registry Persistence</name>

  <properties>
    <main.basedir>${project.parent.basedir}</main.basedir>

    <sonar.coverage.jacoco.xmlReportPaths>
      ${project.basedir}/../target/site/jacoco-it/jacoco.xml,${project.basedir}/../target/site/jacoco-ut/jacoco.xml
    </sonar.coverage.jacoco.xmlReportPaths>
  </properties>

  <dependencies>
    <!-- Spring dependencies -->
    <dependency>
      <groupId>org.springframework.boot</groupId>
      <artifactId>spring-boot-starter</artifactId>
    </dependency>
    <dependency>
      <groupId>org.mybatis.spring.boot</groupId>
      <artifactId>mybatis-spring-boot-starter</artifactId>
    </dependency>

    <!-- GBIF dependencies -->
    <dependency>
      <groupId>org.gbif.registry</groupId>
      <artifactId>registry-domain</artifactId>
    </dependency>
    <dependency>
      <groupId>org.gbif</groupId>
      <artifactId>gbif-common-mybatis</artifactId>
    </dependency>
    <dependency>
      <groupId>org.gbif</groupId>
      <artifactId>gbif-api</artifactId>
    </dependency>

    <!-- Third party dependencies -->
    <dependency>
      <groupId>org.postgresql</groupId>
      <artifactId>postgresql</artifactId>
    </dependency>
    <dependency>
      <groupId>org.liquibase</groupId>
      <artifactId>liquibase-core</artifactId>
    </dependency>
    <dependency>
      <groupId>org.projectlombok</groupId>
      <artifactId>lombok</artifactId>
      <version>${lombok.version}</version>
      <scope>provided</scope>
    </dependency>
  </dependencies>

  <build>
    <plugins>
      <plugin>
        <groupId>org.jacoco</groupId>
        <artifactId>jacoco-maven-plugin</artifactId>
        <version>${jacoco-maven-plugin.version}</version>
      </plugin>
      <plugin>
        <groupId>org.liquibase</groupId>
        <artifactId>liquibase-maven-plugin</artifactId>
        <version>${liquibase-maven-plugin.version}</version>
        <configuration>
          <changeLogFile>src/main/resources/liquibase/master.xml</changeLogFile>
          <defaultSchemaName>public</defaultSchemaName>
        </configuration>
      </plugin>
    </plugins>
  </build>

</project><|MERGE_RESOLUTION|>--- conflicted
+++ resolved
@@ -3,11 +3,7 @@
   <parent>
     <artifactId>registry-parent</artifactId>
     <groupId>org.gbif.registry</groupId>
-<<<<<<< HEAD
-    <version>4.0.20-SNAPSHOT</version>
-=======
     <version>4.1.0-SNAPSHOT</version>
->>>>>>> ed39f41e
   </parent>
   <modelVersion>4.0.0</modelVersion>
 
