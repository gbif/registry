/*
 * Licensed under the Apache License, Version 2.0 (the "License");
 * you may not use this file except in compliance with the License.
 * You may obtain a copy of the License at
 *
 *     http://www.apache.org/licenses/LICENSE-2.0
 *
 * Unless required by applicable law or agreed to in writing, software
 * distributed under the License is distributed on an "AS IS" BASIS,
 * WITHOUT WARRANTIES OR CONDITIONS OF ANY KIND, either express or implied.
 * See the License for the specific language governing permissions and
 * limitations under the License.
 */
package org.gbif.registry.search.dataset;

import org.gbif.api.model.registry.search.DatasetSearchParameter;
import org.gbif.api.vocabulary.Continent;
import org.gbif.api.vocabulary.Country;
import org.gbif.api.vocabulary.DatasetSubtype;
import org.gbif.api.vocabulary.DatasetType;
import org.gbif.api.vocabulary.EndpointType;
import org.gbif.api.vocabulary.Extension;
import org.gbif.api.vocabulary.License;
import org.gbif.registry.search.dataset.common.EsFieldMapper;

import java.util.List;
import java.util.Map;

import org.elasticsearch.common.lucene.search.function.CombineFunction;
import org.elasticsearch.common.lucene.search.function.FieldValueFactorFunction;
import org.elasticsearch.index.query.QueryBuilder;
import org.elasticsearch.index.query.QueryBuilders;
import org.elasticsearch.index.query.functionscore.FieldValueFactorFunctionBuilder;
import org.elasticsearch.index.query.functionscore.FunctionScoreQueryBuilder;
import org.elasticsearch.index.query.functionscore.ScoreFunctionBuilders;
import org.elasticsearch.search.sort.FieldSortBuilder;
import org.elasticsearch.search.sort.SortBuilder;
import org.elasticsearch.search.sort.SortBuilders;
import org.elasticsearch.search.sort.SortOrder;

import com.google.common.collect.ImmutableBiMap;
import com.google.common.collect.ImmutableList;
import com.google.common.collect.ImmutableMap;

public class DatasetEsFieldMapper implements EsFieldMapper<DatasetSearchParameter> {

  private static final ImmutableBiMap<DatasetSearchParameter, String> SEARCH_TO_ES_MAPPING =
      ImmutableBiMap.<DatasetSearchParameter, String>builder()
          .put(DatasetSearchParameter.TAXON_KEY, "taxonKey")
          .put(DatasetSearchParameter.CONTINENT, "continent")
          .put(DatasetSearchParameter.COUNTRY, "country")
          .put(DatasetSearchParameter.PUBLISHING_COUNTRY, "publishingCountry")
          .put(DatasetSearchParameter.PUBLISHING_ORG, "publishingOrganizationKey")
          .put(DatasetSearchParameter.ENDORSING_NODE_KEY, "endorsingNodeKey")
          .put(DatasetSearchParameter.YEAR, "year")
          .put(DatasetSearchParameter.DECADE, "decade")
          .put(DatasetSearchParameter.INSTALLATION_KEY, "installationKey")
          .put(DatasetSearchParameter.HOSTING_ORG, "hostingOrganizationKey")
          .put(DatasetSearchParameter.HOSTING_COUNTRY, "hostingCountry")
          .put(DatasetSearchParameter.KEYWORD, "keyword")
          .put(DatasetSearchParameter.LICENSE, "license")
          .put(DatasetSearchParameter.MODIFIED_DATE, "modified")
          .put(DatasetSearchParameter.PROJECT_ID, "project.identifier")
          .put(DatasetSearchParameter.RECORD_COUNT, "occurrenceCount")
          .put(DatasetSearchParameter.SUBTYPE, "subtype")
          .put(DatasetSearchParameter.TYPE, "type")
          .put(DatasetSearchParameter.DATASET_TITLE, "title")
          .put(DatasetSearchParameter.DOI, "doi")
          .put(DatasetSearchParameter.NETWORK_KEY, "networkKeys")
          .put(DatasetSearchParameter.ENDPOINT_TYPE, "endpoints.type")
<<<<<<< HEAD
          .put(DatasetSearchParameter.CATEGORY, "category.lineage")
=======
          .put(DatasetSearchParameter.DWCA_EXTENSION, "dwca.extensions")
          .put(DatasetSearchParameter.DWCA_CORE_TYPE, "dwca.coreType")
          .put(DatasetSearchParameter.CONTACT_USER_ID, "contacts.userId.keyword")
          .put(DatasetSearchParameter.CONTACT_EMAIL, "contacts.email.keyword")
>>>>>>> 75afbda4
          .build();

  public static final Map<String, Integer> CARDINALITIES =
      ImmutableMap.<String, Integer>builder()
          .put("license", License.values().length)
          .put("country", Country.values().length)
          .put("publishingCountry", Country.values().length)
          .put("continent", Continent.values().length)
          .put("type", DatasetType.values().length)
          .put("subtype", DatasetSubtype.values().length)
          .put("endpoints.type", EndpointType.values().length)
          .put("dwcaExtensions", Extension.values().length)
          .build();

  private static final String[] EXCLUDE_FIELDS = new String[] {"all"};

  private static final String[] DATASET_TITLE_SUGGEST_FIELDS =
      new String[] {"title", "type", "subtype", "description"};

  private static final String[] DATASET_HIGHLIGHT_FIELDS = new String[] {"title", "description"};

  private static final FieldValueFactorFunctionBuilder FULLTEXT_SCORE_FUNCTION =
      ScoreFunctionBuilders.fieldValueFactorFunction("dataScore")
          .modifier(FieldValueFactorFunction.Modifier.LN2P)
          .missing(0d);

  private static final FieldSortBuilder[] SORT =
      new FieldSortBuilder[] {
        SortBuilders.fieldSort("dataScore").order(SortOrder.ASC),
        SortBuilders.fieldSort("created").order(SortOrder.DESC)
      };

  public static final List<String> DATE_FIELDS = ImmutableList.of("modified", "created", "pubDate");

  @Override
  public DatasetSearchParameter get(String esField) {
    return SEARCH_TO_ES_MAPPING.inverse().get(esField);
  }

  @Override
  public boolean isDateField(String esFieldName) {
    return DATE_FIELDS.contains(esFieldName);
  }

  @Override
  public Integer getCardinality(String esFieldName) {
    return CARDINALITIES.get(esFieldName);
  }

  @Override
  public String get(DatasetSearchParameter datasetSearchParameter) {
    return SEARCH_TO_ES_MAPPING.get(datasetSearchParameter);
  }

  @Override
  public String[] excludeFields() {
    return EXCLUDE_FIELDS;
  }

  @Override
  public SortBuilder<? extends SortBuilder>[] sorts() {
    return SORT;
  }

  @Override
  public String[] includeSuggestFields(DatasetSearchParameter searchParameter) {
    if (DatasetSearchParameter.DATASET_TITLE == searchParameter) {
      return DATASET_TITLE_SUGGEST_FIELDS;
    }
    return new String[] {SEARCH_TO_ES_MAPPING.get(searchParameter)};
  }

  @Override
  public String[] highlightingFields() {
    return DATASET_HIGHLIGHT_FIELDS;
  }

  @Override
  public String[] getMappedFields() {
    return new String[] {
      "title",
      "type",
      "subtype",
      "description",
      "publishingOrganizationKey",
      "publishingOrganizationTitle",
      "publishingCountry",
      "endorsingNodeKey",
      "hostingOrganizationKey",
      "hostingOrganizationTitle",
      "hostingCountry",
      "license",
      "project.identifier",
      "nameUsagesCount",
      "occurrenceCount",
      "keyword",
      "decade",
      "countryCoverage",
      "doi",
      "networkKeys",
      "networkTitle",
<<<<<<< HEAD
      "category"
=======
      "contacts.userId.keyword",
      "contacts.email.keyword"
>>>>>>> 75afbda4
    };
  }

  @Override
  public QueryBuilder fullTextQuery(String q) {

    return new FunctionScoreQueryBuilder(
            QueryBuilders.multiMatchQuery(q)
                .field("doi", 25.0f)
                .field("title", 20.0f)
                .field("keyword", 10.0f)
                .field("description", 8.0f)
                .field("publishingOrganizationTitle", 5.0f)
                .field("hostingOrganizationTitle", 5.0f)
                .field("networkTitle", 4.0f)
                .field("metadata", 3.0f)
                .field("projectId", 2.0f)
                .field("category.lineage", 5.0f)
                .field("all", 1.0f)
                .tieBreaker(0.2f)
                .minimumShouldMatch("25%")
                .slop(100),
            FULLTEXT_SCORE_FUNCTION)
        .boostMode(CombineFunction.MULTIPLY);
  }
}<|MERGE_RESOLUTION|>--- conflicted
+++ resolved
@@ -68,14 +68,11 @@
           .put(DatasetSearchParameter.DOI, "doi")
           .put(DatasetSearchParameter.NETWORK_KEY, "networkKeys")
           .put(DatasetSearchParameter.ENDPOINT_TYPE, "endpoints.type")
-<<<<<<< HEAD
           .put(DatasetSearchParameter.CATEGORY, "category.lineage")
-=======
           .put(DatasetSearchParameter.DWCA_EXTENSION, "dwca.extensions")
           .put(DatasetSearchParameter.DWCA_CORE_TYPE, "dwca.coreType")
           .put(DatasetSearchParameter.CONTACT_USER_ID, "contacts.userId.keyword")
           .put(DatasetSearchParameter.CONTACT_EMAIL, "contacts.email.keyword")
->>>>>>> 75afbda4
           .build();
 
   public static final Map<String, Integer> CARDINALITIES =
@@ -177,12 +174,10 @@
       "doi",
       "networkKeys",
       "networkTitle",
-<<<<<<< HEAD
-      "category"
-=======
+      "category",
+      "networkTitle",
       "contacts.userId.keyword",
       "contacts.email.keyword"
->>>>>>> 75afbda4
     };
   }
 
