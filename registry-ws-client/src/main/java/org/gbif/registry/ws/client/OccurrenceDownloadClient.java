--- conflicted
+++ resolved
@@ -69,18 +69,6 @@
       @RequestParam(value = "status", required = false) Set<Download.Status> status);
 
   @RequestMapping(
-<<<<<<< HEAD
-    method = RequestMethod.GET,
-    value = "internal/eraseAfter",
-    produces = MediaType.APPLICATION_JSON_VALUE)
-  @ResponseBody
-  @Override
-  PagingResponse<Download> listByEraseAfter(
-    @SpringQueryMap Pageable page,
-    @RequestParam(value = "eraseAfter", required = false) String eraseAfterAsString,
-    @RequestParam(value = "size", required = false) Long size,
-    @RequestParam(value = "erasureNotification", required = false) String erasureNotificationAsString);
-=======
       method = RequestMethod.GET,
       value = "internal/eraseAfter",
       produces = MediaType.APPLICATION_JSON_VALUE)
@@ -92,7 +80,6 @@
       @RequestParam(value = "size", required = false) Long size,
       @RequestParam(value = "erasureNotification", required = false)
           String erasureNotificationAsString);
->>>>>>> 32d9a8d8
 
   @RequestMapping(method = RequestMethod.PUT, consumes = MediaType.APPLICATION_JSON_VALUE)
   @Override
