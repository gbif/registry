--- conflicted
+++ resolved
@@ -58,12 +58,9 @@
       @RequestParam(value = "datasetTitle", required = false) Set<String> datasetTitle,
       @RequestParam(value = "collectionKey", required = false) Set<String> collectionKey,
       @RequestParam(value = "institutionKey", required = false) Set<String> institutionKey,
-<<<<<<< HEAD
+      @RequestParam(value = "contactUserId", required = false) Set<String> contactUserId,
+      @RequestParam(value = "contactEmail", required = false) Set<String> contactEmail,
       @RequestParam(value = "category", required = false) Set<String> category);
-=======
-      @RequestParam(value = "contactUserId", required = false) Set<String> contactUserId,
-      @RequestParam(value = "contactEmail", required = false) Set<String> contactEmail);
->>>>>>> 75afbda4
 
   @Override
   default SearchResponse<DatasetSearchResult, DatasetSearchParameter> search(
@@ -88,12 +85,9 @@
         datasetSearchRequest.getParameters().get(DatasetSearchParameter.DATASET_TITLE),
         datasetSearchRequest.getParameters().get(DatasetSearchParameter.COLLECTION_KEY),
         datasetSearchRequest.getParameters().get(DatasetSearchParameter.INSTITUTION_KEY),
-<<<<<<< HEAD
-        datasetSearchRequest.getParameters().get(DatasetSearchParameter.CATEGORY));
-=======
+        datasetSearchRequest.getParameters().get(DatasetSearchParameter.CATEGORY),
         datasetSearchRequest.getParameters().get(DatasetSearchParameter.CONTACT_USER_ID),
         datasetSearchRequest.getParameters().get(DatasetSearchParameter.CONTACT_EMAIL));
->>>>>>> 75afbda4
   }
 
   @RequestMapping(
@@ -121,12 +115,9 @@
       @RequestParam(value = "datasetTitle", required = false) Set<String> datasetTitle,
       @RequestParam(value = "collectionKey", required = false) Set<String> collectionKey,
       @RequestParam(value = "institutionKey", required = false) Set<String> institutionKey,
-<<<<<<< HEAD
+      @RequestParam(value = "contactUserId", required = false) Set<String> contactUserId,
+      @RequestParam(value = "contactEmail", required = false) Set<String> contactEmail,
       @RequestParam(value = "category", required = false) Set<String> category);
-=======
-      @RequestParam(value = "contactUserId", required = false) Set<String> contactUserId,
-      @RequestParam(value = "contactEmail", required = false) Set<String> contactEmail);
->>>>>>> 75afbda4
 
   @Override
   default List<DatasetSuggestResult> suggest(DatasetSuggestRequest datasetSuggestRequest) {
@@ -150,11 +141,8 @@
         datasetSuggestRequest.getParameters().get(DatasetSearchParameter.DATASET_TITLE),
         datasetSuggestRequest.getParameters().get(DatasetSearchParameter.COLLECTION_KEY),
         datasetSuggestRequest.getParameters().get(DatasetSearchParameter.INSTITUTION_KEY),
-<<<<<<< HEAD
+        datasetSuggestRequest.getParameters().get(DatasetSearchParameter.CONTACT_USER_ID),
+        datasetSuggestRequest.getParameters().get(DatasetSearchParameter.CONTACT_EMAIL),
         datasetSuggestRequest.getParameters().get(DatasetSearchParameter.CATEGORY));
-=======
-        datasetSuggestRequest.getParameters().get(DatasetSearchParameter.CONTACT_USER_ID),
-        datasetSuggestRequest.getParameters().get(DatasetSearchParameter.CONTACT_EMAIL));
->>>>>>> 75afbda4
   }
 }