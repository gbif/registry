--- conflicted
+++ resolved
@@ -5,19 +5,11 @@
   <parent>
     <groupId>org.gbif.registry</groupId>
     <artifactId>registry-motherpom</artifactId>
-<<<<<<< HEAD
-    <version>2.35.OAIPMH-SNAPSHOT</version>
+    <version>2.37.OAIPMH-SNAPSHOT</version>
   </parent>
 
   <artifactId>registry-ws-client</artifactId>
-  <version>2.35.OAIPMH-SNAPSHOT</version>
-=======
-    <version>2.37-SNAPSHOT</version>
-  </parent>
-
-  <artifactId>registry-ws-client</artifactId>
-  <version>2.37-SNAPSHOT</version>
->>>>>>> e29278a2
+  <version>2.37.OAIPMH-SNAPSHOT</version>
   <packaging>jar</packaging>
 
   <name>Registry Web service client</name>
