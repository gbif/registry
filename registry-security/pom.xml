--- conflicted
+++ resolved
@@ -3,11 +3,7 @@
   <parent>
     <artifactId>registry-parent</artifactId>
     <groupId>org.gbif.registry</groupId>
-<<<<<<< HEAD
-    <version>4.0.20-SNAPSHOT</version>
-=======
     <version>4.1.0-SNAPSHOT</version>
->>>>>>> 8a6acd11
   </parent>
   <modelVersion>4.0.0</modelVersion>
 
